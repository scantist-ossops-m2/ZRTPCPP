--- conflicted
+++ resolved
@@ -150,7 +150,7 @@
         return 0;
     }
     fileName = name;
-    
+
     if ((zidFile = fopen(name, "rb+")) == nullptr) {
         createZIDFile(name);
     } else {
@@ -236,23 +236,4 @@
     return 0;
 }
 
-<<<<<<< HEAD
-void ZIDCacheFile::putPeerName(const uint8_t *peerZid, const std::string name) {
-    return;
-}
-
-
-bool ZIDCacheFile::isOpen() { return (zidFile != NULL); };
-
-const unsigned char* ZIDCacheFile::getZid() { return associatedZid; };
-
-void ZIDCacheFile::cleanup() {};
-
-void* ZIDCacheFile::prepareReadAll() { return NULL; };
-
-void* ZIDCacheFile::readNextRecord(void *stmt, std::string *output) { return NULL; };
-
-void  ZIDCacheFile::closeOpenStatment(void *stmt) {}
-=======
-void ZIDCacheFile::putPeerName(const uint8_t *peerZid, const std::string& name) { }
->>>>>>> ac2a98a9
+void ZIDCacheFile::putPeerName(const uint8_t *peerZid, const std::string& name) { }