--- conflicted
+++ resolved
@@ -39,13 +39,8 @@
 
  public:
     ZrtpPacketClearAck();       /// Creates a ClearAck packet with default data
-<<<<<<< HEAD
-    ZrtpPacketClearAck(uint8_t* data);  /// Creates a ClearAck packet from received data
-    ~ZrtpPacketClearAck() override;
-=======
     explicit ZrtpPacketClearAck(const uint8_t* data);  /// Creates a ClearAck packet from received data
     ~ZrtpPacketClearAck() override = default;
->>>>>>> ac2a98a9
 
  private:
      ClearAckPacket_t data = {};
