/*
 * Copyright 2006 - 2018, Werner Dittmann
 *
 * Licensed under the Apache License, Version 2.0 (the "License");
 * you may not use this file except in compliance with the License.
 * You may obtain a copy of the License at
 *
 *         http://www.apache.org/licenses/LICENSE-2.0
 *
 * Unless required by applicable law or agreed to in writing, software
 * distributed under the License is distributed on an "AS IS" BASIS,
 * WITHOUT WARRANTIES OR CONDITIONS OF ANY KIND, either express or implied.
 * See the License for the specific language governing permissions and
 * limitations under the License.
 */

#ifndef _ZRTPPACKETCON2FACK_H_
#define _ZRTPPACKETCON2FACK_H_

/**
 * @file ZrtpPacketConf2Ack.h
 * @brief The ZRTP Conf2Ack message
 *
 * @ingroup GNU_ZRTP
 * @{
 */

#include <libzrtpcpp/ZrtpPacketBase.h>

/**
 * Implement the Conf2Ack packet.
 *
 * The ZRTP simple message Conf2Ack. The implementation sends this
 * after receiving and checking the Confirm2 message.
 *
 * @author Werner Dittmann <Werner.Dittmann@t-online.de>
 */

class __EXPORT ZrtpPacketConf2Ack : public ZrtpPacketBase {

 public:
    /// Creates a Conf2Ack packet with default data
    ZrtpPacketConf2Ack();

    ///Creates a Conf2Ack packet from received data
    explicit ZrtpPacketConf2Ack(const char* data);

    /// Normal destructor
<<<<<<< HEAD
    ~ZrtpPacketConf2Ack() override;
=======
    ~ZrtpPacketConf2Ack() override = default;
>>>>>>> ac2a98a9

 private:
     Conf2AckPacket_t data = {};
};

/**
 * @}
 */
#endif // ZRTPPACKETCONF2ACK
<|MERGE_RESOLUTION|>--- conflicted
+++ resolved
@@ -46,11 +46,7 @@
     explicit ZrtpPacketConf2Ack(const char* data);
 
     /// Normal destructor
-<<<<<<< HEAD
-    ~ZrtpPacketConf2Ack() override;
-=======
     ~ZrtpPacketConf2Ack() override = default;
->>>>>>> ac2a98a9
 
  private:
      Conf2AckPacket_t data = {};
