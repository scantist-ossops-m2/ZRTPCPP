--- conflicted
+++ resolved
@@ -70,11 +70,7 @@
     [[nodiscard]] uint8_t* getVersion() const { return helloHeader->version; };
 
      /// Get version number from Hello message as integer, only relevant digits converted
-<<<<<<< HEAD
     [[nodiscard]] int32_t getVersionInt() const;
-=======
-    int32_t getVersionInt();
->>>>>>> d5072a82
 
     /// Get client id from Hello message, fixed ASCII character array
     [[nodiscard]] uint8_t* getClientId() const { return helloHeader->clientId; };
@@ -109,13 +105,8 @@
     /// Get hash algorithm name at position n, fixed ASCII character array
     [[nodiscard]] uint8_t* getHashType(int32_t n) const  { return ((uint8_t*)helloHeader)+oHash+(n*ZRTP_WORD_SIZE); }
 
-<<<<<<< HEAD
-    /// Get ciper algorithm name at position n, fixed ASCII character array
+    /// Get cipher algorithm name at position n, fixed ASCII character array
     [[nodiscard]] uint8_t* getCipherType(int32_t n) const{ return ((uint8_t*)helloHeader)+oCipher+(n*ZRTP_WORD_SIZE); }
-=======
-    /// Get cipher algorithm name at position n, fixed ASCII character array
-    uint8_t* getCipherType(int32_t n) { return ((uint8_t*)helloHeader)+oCipher+(n*ZRTP_WORD_SIZE); }
->>>>>>> d5072a82
 
     /// Get SRTP authentication algorithm name at position n, fixed ASCII character array
     [[nodiscard]] uint8_t* getAuthLen(int32_t n) const   { return ((uint8_t*)helloHeader)+oAuth+(n*ZRTP_WORD_SIZE); }
