/*
 * Copyright 2006 - 2018, Werner Dittmann
 *
 * Licensed under the Apache License, Version 2.0 (the "License");
 * you may not use this file except in compliance with the License.
 * You may obtain a copy of the License at
 *
 *         http://www.apache.org/licenses/LICENSE-2.0
 *
 * Unless required by applicable law or agreed to in writing, software
 * distributed under the License is distributed on an "AS IS" BASIS,
 * WITHOUT WARRANTIES OR CONDITIONS OF ANY KIND, either express or implied.
 * See the License for the specific language governing permissions and
 * limitations under the License.
 */

#ifndef _ZRTPPACKETHELLO_H_
#define _ZRTPPACKETHELLO_H_

/**
 * @file ZrtpPacketHello.h
 * @brief The ZRTP Hello message
 *
 * @ingroup GNU_ZRTP
 * @{
 */

#include <libzrtpcpp/ZrtpPacketBase.h>
#include <common/typedefs.h>

#define HELLO_FIXED_PART_LEN  22

/**
 * Implement the Hello packet.
 *
 * The ZRTP Hello message. The implementation sends this
 * to start the ZRTP negotiation sequence. The Hello message
 * offers crypto methods and parameters to the other party. The
 * other party selects methods and parameters it can support
 * and uses the Commit message to commit these.
 *
 * @author Werner Dittmann <Werner.Dittmann@t-online.de>
 */

class __EXPORT ZrtpPacketHello : public ZrtpPacketBase {

 public:
    /// Creates a Hello packet with default data
    ZrtpPacketHello() = default;

    /// Creates a Hello packet from received data
    explicit ZrtpPacketHello(const uint8_t *data);

<<<<<<< HEAD
    ~ZrtpPacketHello() override;
=======
    ~ZrtpPacketHello() override = default;
>>>>>>> ac2a98a9

    /**
     * Set configure data and populate Hello message data.
     *
     * Fill in the offered Algorithm names and compute all offset to
     * names and MAC. An application must call this method on Hello message
     * objects created with the standard constructor (with default data)
     * before the application can use most of the getter and setter methods.
     *
     * @param config
     *    Pointer to ZrtpConfigure data.
     */
    void configureHello(ZrtpConfigure& config);

    /// Get version number from Hello message, fixed ASCII character array
    [[nodiscard]] uint8_t* getVersion() const { return helloHeader->version; };

     /// Get version number from Hello message as integer, only relevant digits converted
    [[nodiscard]] int32_t getVersionInt() const;

    /// Get client id from Hello message, fixed ASCII character array
    [[nodiscard]] uint8_t* getClientId() const { return helloHeader->clientId; };

    /// Get H3 hash from Hello message, fixed byte array
    [[nodiscard]] uint8_t* getH3() const      { return helloHeader->hashH3; };

    /// Get client ZID from Hello message, fixed bytes array
    [[nodiscard]] uint8_t* getZid() const     { return helloHeader->zid; };

    /// Set version sting in Hello message, fixed ASCII character array
    void setVersion(uint8_t const *text)     { memcpy(helloHeader->version, text,ZRTP_WORD_SIZE ); }

    /// Set client id in Hello message, fixed ASCII character array
    void setClientId(uint8_t const *t) { memcpy(helloHeader->clientId, t, sizeof(helloHeader->clientId)); }

    /// Set H3 hash in Hello message, fixed byte array
    void setH3(uint8_t const *hash)          { memcpy(helloHeader->hashH3, hash, sizeof(helloHeader->hashH3)); }

    /// Set client ZID in Hello message, fixed bytes array
    void setZid(uint8_t const *text)   { memcpy(helloHeader->zid, text, sizeof(helloHeader->zid)); }

    /// Check passive mode (mode not implemented)
    bool isPassive()       { return (helloHeader->flags & 0x10U) == 0x10 ; };

    /// Check if MitM flag is set
    bool isMitmMode()       { return (helloHeader->flags & 0x20U) == 0x20; };

    /// Check if SAS sign flag is set
    bool isSasSign()       { return (helloHeader->flags & 0x40U) == 0x40; };

    /// Get hash algorithm name at position n, fixed ASCII character array
    [[nodiscard]] uint8_t* getHashType(int32_t n) const  { return ((uint8_t*)helloHeader)+oHash+(n*ZRTP_WORD_SIZE); }

    /// Get cipher algorithm name at position n, fixed ASCII character array
    [[nodiscard]] uint8_t* getCipherType(int32_t n) const{ return ((uint8_t*)helloHeader)+oCipher+(n*ZRTP_WORD_SIZE); }

    /// Get SRTP authentication algorithm name at position n, fixed ASCII character array
    [[nodiscard]] uint8_t* getAuthLen(int32_t n) const   { return ((uint8_t*)helloHeader)+oAuth+(n*ZRTP_WORD_SIZE); }

    /// Get key agreement algorithm name at position n, fixed ASCII character array
    [[nodiscard]] uint8_t* getPubKeyType(int32_t n) const{ return ((uint8_t*)helloHeader)+oPubkey+(n*ZRTP_WORD_SIZE); }

    /// Get SAS algorithm name at position n, fixed ASCII character array
    [[nodiscard]] uint8_t* getSasType(int32_t n) const   { return ((uint8_t*)helloHeader)+oSas+(n*ZRTP_WORD_SIZE); }

    /// Get Hello MAC, fixed byte array
    [[nodiscard]] uint8_t* getHMAC() const               { return ((uint8_t*)helloHeader)+oHmac; }

    /// Set hash algorithm name at position n, fixed ASCII character array
    void setHashType(int32_t n, int8_t const * t)
        { memcpy(((uint8_t*)helloHeader)+oHash+(n*ZRTP_WORD_SIZE), t, ZRTP_WORD_SIZE); }

    /// Set ciper algorithm name at position n, fixed ASCII character array
    void setCipherType(int32_t n, int8_t const * t)
        { memcpy(((uint8_t*)helloHeader)+oCipher+(n*ZRTP_WORD_SIZE), t, ZRTP_WORD_SIZE); }

    /// Set SRTP authentication algorithm name at position n, fixed ASCII character array
    void setAuthLen(int32_t n, int8_t const * t)
        { memcpy(((uint8_t*)helloHeader)+oAuth+(n*ZRTP_WORD_SIZE), t, ZRTP_WORD_SIZE); }

    /// Set key agreement algorithm name at position n, fixed ASCII character array
    void setPubKeyType(int32_t n, int8_t const * t)
        { memcpy(((uint8_t*)helloHeader)+oPubkey+(n*ZRTP_WORD_SIZE), t, ZRTP_WORD_SIZE); }

    /// Set SAS algorithm name at position n, fixed ASCII character array
    void setSasType(int32_t n, int8_t const * t)
        { memcpy(((uint8_t*)helloHeader)+oSas+(n*ZRTP_WORD_SIZE), t, ZRTP_WORD_SIZE); }

    /// Set Hello MAC, fixed byte array
    void setHMAC(zrtp::ImplicitDigest hmac)
        { memcpy(((uint8_t*)helloHeader)+oHmac, hmac.data(), 2*ZRTP_WORD_SIZE); }

    /// Get number of offered hash algorithms
    [[nodiscard]] int32_t getNumHashes() const  {return nHash; }

    /// Get number of offered cipher algorithms
    [[nodiscard]] int32_t getNumCiphers() const {return nCipher; }

    /// Get number of offered key agreement algorithms
    [[nodiscard]] int32_t getNumPubKeys() const {return nPubkey; }

    /// Get number of offered SAS algorithms
    [[nodiscard]] int32_t getNumSas() const     {return nSas; }

    /// Get number of offered SRTP authentication algorithms
    [[nodiscard]] int32_t getNumAuth() const    {return nAuth; }

    /// set MitM flag
    void setMitmMode()       {helloHeader->flags |= 0x20U; }

    /// set SAS sign flag
    void setSasSign()        {helloHeader->flags |= 0x40U; }

    /// Check if packet length matches
    bool isLengthOk()        {return (computedLength == getLength());}

 private:
    Hello_t* helloHeader = nullptr;   ///< Point to the Hello message part

    uint32_t nHash = 0,                 ///< number of hash algorithms offered
            nCipher = 0,                ///< number of cipher algorithms offered
            nPubkey = 0,                ///< number of key agreement algorithms offered
            nSas = 0,                   ///< number of SAS algorithms offered
            nAuth = 0;                  ///< number of SRTP authentication algorithms offered

    int32_t oHash = 0,                  ///< offsets in bytes to hash algorithm names
            oCipher = 0,                ///< offsets in bytes to cipher algorithm names
            oPubkey = 0,                ///< offsets in bytes to key agreement algorithm names
            oSas = 0,                   ///< offsets in bytes to SAS algorithm names
            oAuth = 0,                  ///< offsets in bytes to SRTP authentication algorithm names
            oHmac = 0;                  ///< offsets in bytes to MAC of Hello message

     uint32_t computedLength = 0;

     // Hello packet is of variable length. It maximum size is 46 words:
     // - 20 words fixed size
     // - up to 35 words variable part, depending on number of algorithms
     // leads to a maximum of 4*55=220 bytes.
     uint8_t data[256] = {0};       // large enough to hold a full blown Hello packet
};

/**
 * @}
 */
#endif // ZRTPPACKETHELLO
<|MERGE_RESOLUTION|>--- conflicted
+++ resolved
@@ -51,11 +51,7 @@
     /// Creates a Hello packet from received data
     explicit ZrtpPacketHello(const uint8_t *data);
 
-<<<<<<< HEAD
-    ~ZrtpPacketHello() override;
-=======
     ~ZrtpPacketHello() override = default;
->>>>>>> ac2a98a9
 
     /**
      * Set configure data and populate Hello message data.
