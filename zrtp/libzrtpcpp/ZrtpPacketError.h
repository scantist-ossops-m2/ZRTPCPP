--- conflicted
+++ resolved
@@ -47,11 +47,7 @@
     /// Creates a Error packet from received data
     explicit ZrtpPacketError(const uint8_t* data);
 
-<<<<<<< HEAD
-    ~ZrtpPacketError() override;
-=======
     ~ZrtpPacketError() override = default;
->>>>>>> ac2a98a9
 
     /// Get the error code from Error message
     uint32_t getErrorCode() { return zrtpNtohl(errorHeader->errorCode); };
