/*
 * Copyright 2006 - 2018, Werner Dittmann
 *
 * Licensed under the Apache License, Version 2.0 (the "License");
 * you may not use this file except in compliance with the License.
 * You may obtain a copy of the License at
 *
 *         http://www.apache.org/licenses/LICENSE-2.0
 *
 * Unless required by applicable law or agreed to in writing, software
 * distributed under the License is distributed on an "AS IS" BASIS,
 * WITHOUT WARRANTIES OR CONDITIONS OF ANY KIND, either express or implied.
 * See the License for the specific language governing permissions and
 * limitations under the License.
 */

#ifndef _ZRTPPACKETRELAYACK_H_
#define _ZRTPPACKETRELAYACK_H_

/**
 * @file ZrtpPacketRelayAck.h
 * @brief The ZRTP RelayAck message
 *
 * @ingroup GNU_ZRTP
 * @{
 */

#include <libzrtpcpp/ZrtpPacketBase.h>

/**
 * Implement the RelayAck packet.
 *
 * The ZRTP simple message RelayAck. The implementation sends this
 * after receiving and checking the SASrelay message.
 *
 * @author Werner Dittmann <Werner.Dittmann@t-online.de>
 */
class __EXPORT ZrtpPacketRelayAck : public ZrtpPacketBase {

 public:
    /// Creates a RelayAck packet with default data
    ZrtpPacketRelayAck();

    /// Creates a RelayAck packet from received data
<<<<<<< HEAD
    ZrtpPacketRelayAck(uint8_t* data);
    ~ZrtpPacketRelayAck() override;
=======
    explicit ZrtpPacketRelayAck(const uint8_t* data);
    ~ZrtpPacketRelayAck() override = default;
>>>>>>> ac2a98a9

 private:
     RelayAckPacket_t data = {};
};

/**
 * @}
 */
#endif  // _ZRTPPACKETRELAYACK_H_<|MERGE_RESOLUTION|>--- conflicted
+++ resolved
@@ -42,13 +42,8 @@
     ZrtpPacketRelayAck();
 
     /// Creates a RelayAck packet from received data
-<<<<<<< HEAD
-    ZrtpPacketRelayAck(uint8_t* data);
-    ~ZrtpPacketRelayAck() override;
-=======
     explicit ZrtpPacketRelayAck(const uint8_t* data);
     ~ZrtpPacketRelayAck() override = default;
->>>>>>> ac2a98a9
 
  private:
      RelayAckPacket_t data = {};
