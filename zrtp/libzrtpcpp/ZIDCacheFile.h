/*
 * Copyright 2006 - 2018, Werner Dittmann
 *
 * Licensed under the Apache License, Version 2.0 (the "License");
 * you may not use this file except in compliance with the License.
 * You may obtain a copy of the License at
 *
 *         http://www.apache.org/licenses/LICENSE-2.0
 *
 * Unless required by applicable law or agreed to in writing, software
 * distributed under the License is distributed on an "AS IS" BASIS,
 * WITHOUT WARRANTIES OR CONDITIONS OF ANY KIND, either express or implied.
 * See the License for the specific language governing permissions and
 * limitations under the License.
 */

#include <cstdio>

#include <libzrtpcpp/ZIDCache.h>
#include <libzrtpcpp/ZIDRecordFile.h>

#ifndef _ZIDCACHEFILE_H_
#define _ZIDCACHEFILE_H_


/**
 * @file ZIDCacheFile.h
 * @brief ZID cache management
 *
 * A ZID file stores (caches) some data that helps ZRTP to achives its
 * key continuity feature. See @c ZIDRecord for further info which data
 * the ZID file contains.
 *
 * @ingroup GNU_ZRTP
 * @{
 */

/**
 * This class implements a ZID (ZRTP Identifiers) file.
 *
 * The interface defintion @c ZIDCache.h contains the method documentation.
 * The ZID cache file holds information about peers.
 *
 * @author: Werner Dittmann <Werner.Dittmann@t-online.de>
 */

class __EXPORT ZIDCacheFile: public ZIDCache {

private:

    FILE* zidFile;
    unsigned char associatedZid[IDENTIFIER_LEN] = {0};
    std::string fileName;

    void createZIDFile(char* name);
    void checkDoMigration(char* name);

public:

    ZIDCacheFile(): zidFile(nullptr) {};

    ~ZIDCacheFile() override;

<<<<<<< HEAD
    ~ZIDCacheFile() override;

    int open(char *name) override;

    bool isOpen() override;

    void close() override;

    ZIDRecord *getRecord(unsigned char *zid) override;

    unsigned int saveRecord(ZIDRecord *zidRecord) override;

    const unsigned char* getZid() override;

    int32_t getPeerName(const uint8_t *peerZid, std::string *name) override;

    void putPeerName(const uint8_t *peerZid, const std::string name) override;

    // Not implemented for file based cache
    void cleanup() override;
    void *prepareReadAll() override;
    void *readNextRecord(void *stmt, std::string *output) override;
    void closeOpenStatment(void *stmt) override;
=======
    int open(char *name) override;

    bool isOpen() override { return (zidFile != nullptr); };

    void close() override;

    CacheTypes getCacheType() override { return ZIDCache::File; };

    std::unique_ptr<ZIDRecord> getRecord(unsigned char *zid) override;

    unsigned int saveRecord(ZIDRecord& zidRecord) override;

    const unsigned char* getZid() override { return associatedZid; };

    void setZid(const uint8_t *zid) override {};

    int32_t getPeerName(const uint8_t *peerZid, std::string *name) override;

    void putPeerName(const uint8_t *peerZid, const std::string& name) override;

    // Not implemented for file based cache
    void cleanup() override {};

    std::string& getFileName() override { return fileName; };
    
    void *prepareReadAll() override { return nullptr; };
    void *readNextRecord(void *stmt, std::string *output) override { return nullptr; };
    void closeOpenStatement(void *stmt) override {}
>>>>>>> ac2a98a9


};

/**
 * @}
 */
#endif<|MERGE_RESOLUTION|>--- conflicted
+++ resolved
@@ -61,31 +61,6 @@
 
     ~ZIDCacheFile() override;
 
-<<<<<<< HEAD
-    ~ZIDCacheFile() override;
-
-    int open(char *name) override;
-
-    bool isOpen() override;
-
-    void close() override;
-
-    ZIDRecord *getRecord(unsigned char *zid) override;
-
-    unsigned int saveRecord(ZIDRecord *zidRecord) override;
-
-    const unsigned char* getZid() override;
-
-    int32_t getPeerName(const uint8_t *peerZid, std::string *name) override;
-
-    void putPeerName(const uint8_t *peerZid, const std::string name) override;
-
-    // Not implemented for file based cache
-    void cleanup() override;
-    void *prepareReadAll() override;
-    void *readNextRecord(void *stmt, std::string *output) override;
-    void closeOpenStatment(void *stmt) override;
-=======
     int open(char *name) override;
 
     bool isOpen() override { return (zidFile != nullptr); };
@@ -110,11 +85,10 @@
     void cleanup() override {};
 
     std::string& getFileName() override { return fileName; };
-    
+
     void *prepareReadAll() override { return nullptr; };
     void *readNextRecord(void *stmt, std::string *output) override { return nullptr; };
     void closeOpenStatement(void *stmt) override {}
->>>>>>> ac2a98a9
 
 
 };
