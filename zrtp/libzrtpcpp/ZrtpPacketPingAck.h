--- conflicted
+++ resolved
@@ -42,11 +42,7 @@
     /// Creates a PingAck message from received data
     explicit ZrtpPacketPingAck(const uint8_t* data);
 
-<<<<<<< HEAD
-    ~ZrtpPacketPingAck() override;
-=======
     ~ZrtpPacketPingAck() override = default;
->>>>>>> ac2a98a9
 
     /// Get SSRC from PingAck message
     uint32_t getSSRC() { return zrtpNtohl(pingAckHeader->ssrc); };
