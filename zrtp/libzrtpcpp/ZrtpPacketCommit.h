--- conflicted
+++ resolved
@@ -61,11 +61,7 @@
     explicit ZrtpPacketCommit(uint8_t const * data);
 
     /// Normal destructor
-<<<<<<< HEAD
-    ~ZrtpPacketCommit() override;
-=======
     ~ZrtpPacketCommit() override = default;
->>>>>>> ac2a98a9
 
     /// Get pointer to hash algorithm type field, a fixed length character array
     [[nodiscard]] uint8_t* getHashType() const   { return commitHeader->hash; };
