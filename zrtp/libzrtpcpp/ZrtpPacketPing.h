--- conflicted
+++ resolved
@@ -43,11 +43,7 @@
     /// Creates a Ping message from received data
     explicit ZrtpPacketPing(const uint8_t* data);
 
-<<<<<<< HEAD
-    ~ZrtpPacketPing() override;
-=======
     ~ZrtpPacketPing() override = default;
->>>>>>> ac2a98a9
 
     /// Set ZRTP protocol version field, fixed ASCII character array
     void setVersion(uint8_t *text)     { memcpy(pingHeader->version, text,ZRTP_WORD_SIZE ); }
