--- conflicted
+++ resolved
@@ -42,13 +42,8 @@
     ZrtpPacketErrorAck();
 
     /// Creates a ErrorAck packet from received data
-<<<<<<< HEAD
-    ZrtpPacketErrorAck(uint8_t* data);
-    ~ZrtpPacketErrorAck() override;
-=======
     explicit ZrtpPacketErrorAck(const uint8_t* data);
     ~ZrtpPacketErrorAck() override = default;
->>>>>>> ac2a98a9
 
  private:
      ErrorAckPacket_t data = {};
