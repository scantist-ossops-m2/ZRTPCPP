--- conflicted
+++ resolved
@@ -40,10 +40,7 @@
 #include <string>
 #include <memory>
 
-<<<<<<< HEAD
 
-=======
->>>>>>> ac2a98a9
 extern int divceil(int a, int b);
 
 class EmojiBase32 {
@@ -86,7 +83,7 @@
      * @return
      *      The length of the base-32 encoding of the data in characters
      */
-    static size_t b2alen(const size_t lengthInBits) {
+    static size_t const b2alen(const size_t lengthInBits) {
         return divceil(lengthInBits, 5);
     }
 
@@ -94,11 +91,7 @@
      * @brief Convert an UTF-32 encoded string to an UTF-8 encoded string.
      *
      */
-<<<<<<< HEAD
-    static std::shared_ptr<std::string> u32StringToUtf8(const std::u32string& in);
-=======
     static std::unique_ptr<std::string> u32StringToUtf8(const std::u32string& in);
->>>>>>> ac2a98a9
 
 private:
 
