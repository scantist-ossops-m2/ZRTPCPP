--- conflicted
+++ resolved
@@ -630,15 +630,9 @@
         return nullptr;
     }
 
-<<<<<<< HEAD
     // get memory to store DH result TODO: make it fixed memory
     DHss = make_unique<uint8_t[]>(dhContext->getDhSize());
     if (!DHss) {
-=======
-    // get memory to store DH result
-    DHss = new uint8_t[dhContext->getDhSize()];
-    if (DHss == nullptr) {
->>>>>>> d135ad53
         *errMsg = CriticalSWError;
         return nullptr;
     }
@@ -1810,13 +1804,8 @@
 
 void ZRtp::computeHvi(ZrtpPacketDHPart* dh, ZrtpPacketHello *hello) {
 
-<<<<<<< HEAD
-    vector<const uint_8t *>data;
-    vector<uint64_t >length;
-=======
     std::vector<const uint_8t *>data(3);
     std::vector<uint64_t >length(3);
->>>>>>> d135ad53
     /*
      * populate the vector to compute the HVI hash according to the
      * ZRTP specification.
@@ -2002,13 +1991,8 @@
      * hashed to create S0.  According to the formula the max number of
      * elements to hash is 12, add one for the terminating "nullptr"
      */
-<<<<<<< HEAD
-    vector<const uint_8t*> data;
-    vector<uint64_t> length;
-=======
     std::vector<const uint_8t*> data(15);
     std::vector<uint64_t> length(15);
->>>>>>> d135ad53
 
     // we need a number of length data items, so define them here
     uint32_t counter, sLen[3];
@@ -2167,13 +2151,8 @@
      * These vectors hold the pointers and lengths of the data that must be
      * hashed to create S0.
      */
-<<<<<<< HEAD
-    vector<const uint_8t*> data;
-    vector<uint64_t> length;
-=======
     std::vector<const uint_8t*> data(15);
     std::vector<uint64_t> length(15);
->>>>>>> d135ad53
 
     // we need a number of length data items, so define them here
     uint32_t counter, sLen[3];
@@ -2245,13 +2224,8 @@
 void ZRtp::KDF(uint8_t* key, size_t keyLength, uint8_t* label, size_t labelLength,
                uint8_t* context, size_t contextLength, size_t L, uint8_t* output) {
 
-<<<<<<< HEAD
-    vector<const uint8_t*>data;
-    vector<uint64_t> length;
-=======
     std::vector<const uint8_t*>data(5);
     std::vector<uint64_t> length(5);
->>>>>>> d135ad53
     uint32_t macLen = 0;
 
     // Very first element is a fixed counter, big endian
@@ -2815,13 +2789,8 @@
     return peerIsEnrolled;
 }
 
-<<<<<<< HEAD
 bool ZRtp::sendSASRelayPacket(uint8_t* sh, const string& render) {
-
-=======
-bool ZRtp::sendSASRelayPacket(uint8_t* sh, std::string render) {
 #ifdef ZRTP_SAS_RELAY_SUPPORT
->>>>>>> d135ad53
     uint8_t confMac[MAX_DIGEST_LENGTH];
     uint32_t macLen;
     uint8_t* hkey, *ekey;
