/*
 * Copyright 2006 - 2018, Werner Dittmann
 *
 * Licensed under the Apache License, Version 2.0 (the "License");
 * you may not use this file except in compliance with the License.
 * You may obtain a copy of the License at
 *
 *         http://www.apache.org/licenses/LICENSE-2.0
 *
 * Unless required by applicable law or agreed to in writing, software
 * distributed under the License is distributed on an "AS IS" BASIS,
 * WITHOUT WARRANTIES OR CONDITIONS OF ANY KIND, either express or implied.
 * See the License for the specific language governing permissions and
 * limitations under the License.
 */

/*
 * Authors: Werner Dittmann <Werner.Dittmann@t-online.de>
 */

#ifndef _ZRTPDH_H__
#define _ZRTPDH_H__


/**
 * @file zrtpDH.h
 * @brief Class that implements Diffie-Hellman key agreement for ZRTP
 * 
 * @ingroup GNU_ZRTP
 * @{
 */

/**
 * Generates a number of random bytes.
 *
 * @param buf
 *    Pointer to a buffer that receives the random data. Must have a size
 *    of at least <code>length</code> bytes.
 *
 * @param length
 *    Number of random bytes to produce.
 */
#if defined(__cplusplus)
#include <cstdint>
extern "C"
{
#else
#include <stdint.h>
#endif
void randomZRTP(uint8_t *buf, int32_t length);
#if defined(__cplusplus)
}
#endif

// Exclude the whole code if not compile with c++ - needed for C-wrapper code.
#if defined(__cplusplus)

#include <libzrtpcpp/ZrtpConfigure.h>
<<<<<<< HEAD
#include <cryptcommon/sidhp751/keymanagement/SidhKeyManagement.h>
=======
#include <common/SecureArray.h>
>>>>>>> ac2a98a9

static const uint DH2K_LENGTH_BYTES = 2048 / 8;
static const uint DH3K_LENGTH_BYTES = 3072 / 8;
static const uint EC25_LENGTH_BYTES = 2*(256 / 8);
static const uint EC38_LENGTH_BYTES = 2*(384 / 8);
static const uint E255_LENGTH_BYTES = 32 ;
static const uint E414_LENGTH_BYTES = 2*((414+7) / 8);
static const uint SDH1_LENGTH_BYTES = sidh751KM::PUBLIC_KEY_LENGTH_BYTES;

/**
 * Implementation of Diffie-Helman for ZRTP
 *
 * This class defines functions to generate and compute the
 * Diffie-Helman public and secret data and the shared secret. According to
 * the ZRTP specification we use the MODP groups as defined by RFC 3526 for
 * length 3072 and 4096.
 *
 * @author Werner Dittmann <Werner.Dittmann@t-online.de>
 */

class ZrtpDH {

public:

    enum ProtocolState {
        Commit,
        DhPart1
    };

    enum ErrorCode {
        SUCCESS = 0,
        ILLEGAL_ARGUMENT = -5,
        UNKNOWN_ALGORITHM = -6,

        SDH1_INIT_FAILED = -10,
        SDH1_KEY_A_FAILED = -11,
        SDH1_KEY_B_FAILED = -12,
        SDH1_KEY_A_SECRET_FAILED = -13,
        SDH1_KEY_B_SECRET_FAILED = -14,

    };

    /**
     * Create a Diffie-Hellman key agreement algorithm
     * 
     * @param type
     *     Name of the DH algorithm to use
     * @param state
     *     At which protocol state ZRTP needs a new DH
     */
<<<<<<< HEAD
    ZrtpDH(const char* type, ProtocolState state);
=======
    explicit ZrtpDH(const char* type);
>>>>>>> ac2a98a9
    
    ~ZrtpDH();

    /**
     * Generates a public key based on the DH parameters and a random
     * private key.
     *
     * @return 1 on success, 0 on failure
     */
    int32_t generatePublicKey();

    /**
     * Returns the size in bytes of the DH parameter p which is the size of the shared secret.
     *
     * @return Size in bytes.
     */
<<<<<<< HEAD
    uint32_t getSharedSecretSize() const;
=======
    [[nodiscard]] uint32_t getDhSize() const;
>>>>>>> ac2a98a9

    /**
     * Returns the size in bytes of computed public key.
     *
     * @return Size in bytes.
     */
    [[nodiscard]] int32_t getPubKeySize() const;

    /**
     * Fill in the bytes of computed secret key.
     *
     * Computes length of the public key, copies data to pubKey in network
     * (big endian) order and sets correct size.
     *
     * @param pubKey
     *    Reference to a SecureArray with a capacity of at least <code>getPubKeySize()</code> bytes.
     *
     * @return Size in bytes.
     */
    int32_t fillInPubKeyBytes(secUtilities::SecureArray<1000>& pubKey) const;

    /**
     * Compute the secret key and returns it to caller.
     *
     * This method computes the secret key based on the DH parameters, the
     * private key and the peer's public key.
     *
     * @param pubKeyBytes
     *    Pointer to the peer's public key bytes. Must be in big endian order.
     *
     * @param secret
     *    Pointer to a buffer that receives the secret key.
     *
     * @return the size of the shared secret on success, -1 on error.
     */
    int32_t computeSecretKey(uint8_t *pubKeyBytes, secUtilities::SecureArray<1000>& secret);

    /**
     * Check and validate the public key received from peer.
     *
     * Check if this is a correct Diffie-Helman public key. If the public
     * key value is either one or (P-1) then this is a wrong public key
     * value.
     *
     * @param pubKeyBytes
     *     Pointer to the peer's public key bytes. Must be in big endian order.
     *
     * @return 0 if check failed, 1 if public key value is ok.
     */
    int32_t checkPubKey(uint8_t* pubKeyBytes) const;

    /**
     * Get type of DH algorithm.
     * 
     * @return
     *     Pointer to DH algorithm name
     */
    const char* getDHtype();

    ErrorCode getErrorCode() const { return errorCode; }

private:

    enum Algorithm {
        DH2K,
        DH3K,
        EC25,
        EC38,
        E255,
        E414,
        SDH1
    };

    void* ctx;                      ///< Context the DH
    int pkType;                     ///< Which type of DH to use
    ProtocolState protocolState;    ///< Create DH for this protocol state
    ErrorCode errorCode;

};
#endif /*__cpluscplus */
#endif

/**
 * @}
 */

/** EMACS **
 * Local variables:
 * mode: c++
 * c-default-style: ellemtel
 * c-basic-offset: 4
 * End:
 */<|MERGE_RESOLUTION|>--- conflicted
+++ resolved
@@ -56,11 +56,7 @@
 #if defined(__cplusplus)
 
 #include <libzrtpcpp/ZrtpConfigure.h>
-<<<<<<< HEAD
 #include <cryptcommon/sidhp751/keymanagement/SidhKeyManagement.h>
-=======
-#include <common/SecureArray.h>
->>>>>>> ac2a98a9
 
 static const uint DH2K_LENGTH_BYTES = 2048 / 8;
 static const uint DH3K_LENGTH_BYTES = 3072 / 8;
@@ -111,11 +107,7 @@
      * @param state
      *     At which protocol state ZRTP needs a new DH
      */
-<<<<<<< HEAD
-    ZrtpDH(const char* type, ProtocolState state);
-=======
-    explicit ZrtpDH(const char* type);
->>>>>>> ac2a98a9
+    explicit ZrtpDH(const char* type, ProtocolState state);
     
     ~ZrtpDH();
 
@@ -132,11 +124,7 @@
      *
      * @return Size in bytes.
      */
-<<<<<<< HEAD
-    uint32_t getSharedSecretSize() const;
-=======
-    [[nodiscard]] uint32_t getDhSize() const;
->>>>>>> ac2a98a9
+    [[nodiscard]] uint32_t getSharedSecretSize() const;
 
     /**
      * Returns the size in bytes of computed public key.
