--- conflicted
+++ resolved
@@ -17,11 +17,7 @@
 #include <cstdint>
 #include <cstdio>
 #include <cstdlib>
-<<<<<<< HEAD
-#include <string>
-=======
 #include <cstring>
->>>>>>> d135ad53
 
 #include <crypto/hmac256.h>
 
@@ -178,11 +174,7 @@
                    const std::vector<uint64_t>& dataLength,
                    uint8_t* mac, uint32_t* macLength );
 
-<<<<<<< HEAD
-static int expand(uint8_t* prk, uint32_t prkLen, uint8_t const * info, int32_t infoLen, int32_t L, uint32_t hashLen, uint8_t* outbuffer)
-=======
 static int expand(uint8_t* prk, uint32_t prkLen, uint8_t* info, uint32_t infoLen, size_t L, uint32_t hashLen, uint8_t* outbuffer)
->>>>>>> d135ad53
 {
     size_t n;
     uint8_t *T;
@@ -213,23 +205,6 @@
     // After first run use its output (T(1)) as first data in next HMAC run.
     for (int i = 1; i <= n; i++) {
         if (infoLen > 0 && info != nullptr) {
-<<<<<<< HEAD
-            data[dataIdx] = info;
-            dataLen[dataIdx++] = infoLen;
-        }
-        counter = static_cast<unsigned int>(i) & 0xffU;
-        data[dataIdx] = &counter;
-        dataLen[dataIdx++] = 1;
-
-        data[dataIdx] = nullptr;
-        dataLen[dataIdx] = 0;
-
-        hmacSha256Ctx(hmacCtx, data, dataLen, T + ((i-1) * hashLen), &macLength);
-
-        dataIdx = 0;
-        data[dataIdx] = T + ((i-1) * hashLen);
-        dataLen[dataIdx++] = hashLen;
-=======
             data.push_back(info);
             dataLen.push_back(infoLen);
         }
@@ -245,7 +220,6 @@
         dataLen.clear();
         data.push_back(T + ((i-1) * hashLen));
         dataLen.push_back(hashLen);
->>>>>>> d135ad53
     }
     freeSha256HmacContext(hmacCtx);
     memcpy(outbuffer, T, L);
