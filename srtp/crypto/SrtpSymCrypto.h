<<<<<<< HEAD
/*
  Copyright (C) 2008-2012 Werner Dittmann

  This library is free software; you can redistribute it and/or
  modify it under the terms of the GNU Lesser General Public
  License as published by the Free Software Foundation; either
  version 2.1 of the License, or (at your option) any later version.

  This library is distributed in the hope that it will be useful,
  but WITHOUT ANY WARRANTY; without even the implied warranty of
  MERCHANTABILITY or FITNESS FOR A PARTICULAR PURPOSE.  See the GNU
  Lesser General Public License for more details.

  You should have received a copy of the GNU Lesser General Public
  License along with this library; if not, write to the Free Software
  Foundation, Inc., 59 Temple Place, Suite 330, Boston, MA  02111-1307  USA

 * In addition, as a special exception, the copyright holders give
 * permission to link the code of portions of this program with the
 * OpenSSL library under certain conditions as described in each
 * individual source file, and distribute linked combinations
 * including the two.
 * You must obey the GNU General Public License in all respects
 * for all of the code used other than OpenSSL.  If you modify
 * file(s) with this exception, you may extend this exception to your
 * version of the file(s), but you are not obligated to do so.  If you
 * do not wish to do so, delete this exception statement from your
 * version.  If you delete this exception statement from all source
 * files in the program, then also delete it here.
*/



#ifndef SRTPSYMCRYPTO_H
#define SRTPSYMCRYPTO_H

/**
 * @file SrtpSymCrypto.h
 * @brief Class which implements SRTP cryptographic functions
 * 
 * @ingroup GNU_ZRTP
 * @{
 */

#include <stdint.h>
#include <CryptoContext.h>

#ifndef SRTP_BLOCK_SIZE
#define SRTP_BLOCK_SIZE 16
#endif

typedef struct _f8_ctx {
    unsigned char *S;           ///< Intermetiade buffer
    unsigned char *ivAccent;    ///< second IV
    uint32_t J;                 ///< Counter
} F8_CIPHER_CTX;

/**
 * @brief Implments the SRTP encryption modes as defined in RFC3711
 *
 * The SRTP specification defines two encryption modes, AES-CTR
 * (AES Counter mode) and AES-F8 mode. The AES-CTR is required,
 * AES-F8 is optional.
 *
 * Both modes are desinged to encrypt/decrypt data of arbitrary length
 * (with a specified upper limit, refer to RFC 3711). These modes do
 * <em>not</em> require that the amount of data to encrypt is a multiple
 * of the AES blocksize (16 bytes), no padding is necessary.
 *
 * The implementation uses the openSSL library as its cryptographic
 * backend.
 *
 * @author Werner Dittmann <Werner.Dittmann@t-online.de>
 */
class SrtpSymCrypto {
public:
    /**
     * @brief Constructor that does not initialize key data
     *
     * @param algo
     *    The Encryption algorithm to use.Possible values are <code>
     *    SrtpEncryptionNull, SrtpEncryptionAESCM, SrtpEncryptionAESF8
     *    SrtpEncryptionTWOCM, SrtpEncryptionTWOF8</code>. See chapter 4.1.1
     *    for CM (Counter mode) and 4.1.2 for F8 mode.
     */
    SrtpSymCrypto(int algo = SrtpEncryptionAESCM);

    /**
     * @brief Constructor that initializes key data
     * 
     * @param key
     *     Pointer to key bytes.
     * @param key_length
     *     Number of key bytes.
     * @param algo
     *    The Encryption algorithm to use.Possible values are <code>
     *    SrtpEncryptionNull, SrtpEncryptionAESCM, SrtpEncryptionAESF8
     *    SrtpEncryptionTWOCM, SrtpEncryptionTWOF8</code>. See chapter 4.1.1
     *    for CM (Counter mode) and 4.1.2 for F8 mode.
     */
    SrtpSymCrypto(uint8_t* key, int32_t key_length, int algo = SrtpEncryptionAESCM);

    ~SrtpSymCrypto();

    /**
     * @brief Encrypts the input to the output.
     *
     * Encrypts one input block to one output block. Each block
     * is 16 bytes according to the encryption algorithms used.
     *
     * @param input
     *    Pointer to input block, must be 16 bytes
     *
     * @param output
     *    Pointer to output block, must be 16 bytes
     */
    void encrypt( const uint8_t* input, uint8_t* output );

    /**
     * @brief Set new key
     *
     * @param key
     *   Pointer to key data, must have at least a size of keyLength 
     *
     * @param keyLength
     *   Length of the key in bytes, must be 16, 24, or 32
     *
     * @return
     *   false if key could not set.
     */
    bool setNewKey(const uint8_t* key, int32_t keyLength);

    /**
     * @brief Computes the cipher stream for AES CM mode.
     *
     * @param output
     *    Pointer to a buffer that receives the cipher stream. Must be
     *    at least <code>length</code> bytes long.
     *
     * @param length
     *    Number of cipher stream bytes to produce. Usually the same
     *    length as the data to be encrypted.
     *
     * @param iv
     *    The initialization vector as input to create the cipher stream.
     *    Refer to chapter 4.1.1 in RFC 3711.
     */
    void get_ctr_cipher_stream(uint8_t* output, uint32_t length, uint8_t* iv);

    /**
     * @brief Counter-mode encryption.
     *
     * This method performs the CM encryption.
     *
     * @param input
     *    Pointer to input buffer, must be <code>inputLen</code> bytes.
     *
     * @param inputLen
     *    Number of bytes to process.
     *
     * @param output
     *    Pointer to output buffer, must be <code>inputLen</code> bytes.
     *
     * @param iv
     *    The initialization vector as input to create the cipher stream.
     *    Refer to chapter 4.1.1 in RFC 3711.
     */
    void ctr_encrypt(const uint8_t* input, uint32_t inputLen, uint8_t* output, uint8_t* iv );

    /**
     * @brief Counter-mode encryption, in place.
     *
     * This method performs the CM encryption.
     *
     * @param data
     *    Pointer to input and output block, must be <code>dataLen</code>
     *    bytes.
     *
     * @param data_length
     *    Number of bytes to process.
     *
     * @param iv
     *    The initialization vector as input to create the cipher stream.
     *    Refer to chapter 4.1.1 in RFC 3711.
     */
    void ctr_encrypt(uint8_t* data, uint32_t data_length, uint8_t* iv );

    /**
     * @brief Derive a cipher context to compute the IV'.
     *
     * See chapter 4.1.2.1 in RFC 3711.
     *
     * @param f8Cipher
     *    Pointer to the cipher context that will be used to encrypt IV to IV'
     *
     * @param key
     *    The master key
     *
     * @param keyLen
     *    Length of the master key.
     *
     * @param salt
     *   Master salt.
     *
     * @param saltLen
     *   length of master salt.
     */
    void f8_deriveForIV(SrtpSymCrypto* f8Cipher, uint8_t* key, int32_t keyLen, uint8_t* salt, int32_t saltLen);

    /**
     * @brief F8 mode encryption, in place.
     *
     * This method performs the F8 encryption, see chapter 4.1.2 in RFC 3711.
     *
     * @param data
     *    Pointer to input and output block, must be <code>dataLen</code>
     *    bytes.
     *
     * @param dataLen
     *    Number of bytes to process.
     *
     * @param iv
     *    The initialization vector as input to create the cipher stream.
     *    Refer to chapter 4.1.1 in RFC 3711.
     *
     * @param f8Cipher
     *   An AES cipher context used to encrypt IV to IV'.
     */
    void f8_encrypt(const uint8_t* data, uint32_t dataLen, uint8_t* iv, SrtpSymCrypto* f8Cipher);

    /**
     * @brief F8 mode encryption.
     *
     * This method performs the F8 encryption, see chapter 4.1.2 in RFC 3711.
     *
     * @param data
     *    Pointer to input and output block, must be <code>dataLen</code>
     *    bytes.
     *
     * @param dataLen
     *    Number of bytes to process.
     *
     * @param out
     *    Pointer to output buffer, must be <code>dataLen</code> bytes.
     *
     * @param iv
     *    The initialization vector as input to create the cipher stream.
     *    Refer to chapter 4.1.1 in RFC 3711.
     *
     * @param f8Cipher
     *   An AES cipher context used to encrypt IV to IV'.
     */
    void f8_encrypt(const uint8_t* data, uint32_t dataLen, uint8_t* out, uint8_t* iv, SrtpSymCrypto* f8Cipher);

private:
    int processBlock(F8_CIPHER_CTX* f8ctx, const uint8_t* in, int32_t length, uint8_t* out);
    void* key;
    int32_t algorithm;
};

#pragma GCC visibility push(default)
int testF8();
#pragma GCC visibility pop

/* Only SrtpSymCrypto functions defines the MAKE_F8_TEST */
#ifdef MAKE_F8_TEST

#include <cstring>
#include <iostream>
#include <cstdio>
#include <common/osSpecifics.h>

// using namespace std;

static void hexdump(const char* title, const unsigned char *s, int l)
{
    int n=0;

    if (s == NULL) return;

    fprintf(stderr, "%s",title);
    for( ; n < l ; ++n) {
        if((n%16) == 0)
            fprintf(stderr, "\n%04x",n);
        fprintf(stderr, " %02x",s[n]);
    }
    fprintf(stderr, "\n");
}

/*
 * The F8 test vectors according to RFC3711
 */
static unsigned char salt[] = {0x32, 0xf2, 0x87, 0x0d};

static unsigned char iv[] = {  0x00, 0x6e, 0x5c, 0xba, 0x50, 0x68, 0x1d, 0xe5,
                        0x5c, 0x62, 0x15, 0x99, 0xd4, 0x62, 0x56, 0x4a};

static unsigned char key[]= {  0x23, 0x48, 0x29, 0x00, 0x84, 0x67, 0xbe, 0x18,
                        0x6c, 0x3d, 0xe1, 0x4a, 0xae, 0x72, 0xd6, 0x2c};

static unsigned char payload[] = {
                        0x70, 0x73, 0x65, 0x75, 0x64, 0x6f, 0x72, 0x61,
                        0x6e, 0x64, 0x6f, 0x6d, 0x6e, 0x65, 0x73, 0x73,
                        0x20, 0x69, 0x73, 0x20, 0x74, 0x68, 0x65, 0x20,
                        0x6e, 0x65, 0x78, 0x74, 0x20, 0x62, 0x65, 0x73,
                        0x74, 0x20, 0x74, 0x68, 0x69, 0x6e, 0x67};  // 39 bytes

static unsigned char cipherText[] = {
                        0x01, 0x9c, 0xe7, 0xa2, 0x6e, 0x78, 0x54, 0x01,
                        0x4a, 0x63, 0x66, 0xaa, 0x95, 0xd4, 0xee, 0xfd,
                        0x1a, 0xd4, 0x17, 0x2a, 0x14, 0xf9, 0xfa, 0xf4,
                        0x55, 0xb7, 0xf1, 0xd4, 0xb6, 0x2b, 0xd0, 0x8f,
                        0x56, 0x2c, 0x0e, 0xef, 0x7c, 0x48, 0x02}; // 39 bytes

// static unsigned char rtpPacketHeader[] = {
//                         0x80, 0x6e, 0x5c, 0xba, 0x50, 0x68, 0x1d, 0xe5,
//                         0x5c, 0x62, 0x15, 0x99};

static unsigned char rtpPacket[] = {
                    0x80, 0x6e, 0x5c, 0xba, 0x50, 0x68, 0x1d, 0xe5,
                    0x5c, 0x62, 0x15, 0x99,                        // header
                    0x70, 0x73, 0x65, 0x75, 0x64, 0x6f, 0x72, 0x61, // payload
                    0x6e, 0x64, 0x6f, 0x6d, 0x6e, 0x65, 0x73, 0x73,
                    0x20, 0x69, 0x73, 0x20, 0x74, 0x68, 0x65, 0x20,
                    0x6e, 0x65, 0x78, 0x74, 0x20, 0x62, 0x65, 0x73,
                    0x74, 0x20, 0x74, 0x68, 0x69, 0x6e, 0x67};
static uint32_t ROC = 0xd462564a;

int testF8()
{
    SrtpSymCrypto* aesCipher = new SrtpSymCrypto(SrtpEncryptionAESF8);
    SrtpSymCrypto* f8AesCipher = new SrtpSymCrypto(SrtpEncryptionAESF8);

    aesCipher->setNewKey(key, sizeof(key));

    /* Create the F8 IV (refer to chapter 4.1.2.2 in RFC 3711):
     *
     * IV = 0x00 || M || PT || SEQ  ||      TS    ||    SSRC   ||    ROC
     *      8Bit  1bit  7bit  16bit       32bit        32bit        32bit
     * ------------\     /--------------------------------------------------
     *       XX       XX      XX XX   XX XX XX XX   XX XX XX XX  XX XX XX XX
     */

    unsigned char derivedIv[16];
    uint32_t* ui32p = (uint32_t*)derivedIv;

    memcpy(derivedIv, rtpPacket, 12);
    derivedIv[0] = 0;

    // set ROC in network order into IV
    ui32p[3] = zrtpHtonl(ROC);

    int32_t pad = 0;

    if (memcmp(iv, derivedIv, 16) != 0) {
        std::cerr << "Wrong IV constructed" << std::endl;
        hexdump("derivedIv", derivedIv, 16);
        hexdump("test vector Iv", iv, 16);
        return -1;
    }

    aesCipher->f8_deriveForIV(f8AesCipher, key, sizeof(key), salt, sizeof(salt));

    // now encrypt the RTP payload data
    aesCipher->f8_encrypt(rtpPacket + 12, sizeof(rtpPacket)-12+pad,
        derivedIv, f8AesCipher);

    // compare with test vector cipher data
    if (memcmp(rtpPacket+12, cipherText, sizeof(rtpPacket)-12+pad) != 0) {
        std::cerr << "cipher data mismatch" << std::endl;
        hexdump("computed cipher data", rtpPacket+12, sizeof(rtpPacket)-12+pad);
        hexdump("Test vcetor cipher data", cipherText, sizeof(cipherText));
        return -1;
    }

    // Now decrypt the data to get the payload data again
    aesCipher->f8_encrypt(rtpPacket+12, sizeof(rtpPacket)-12+pad, derivedIv, f8AesCipher);

    // compare decrypted data with test vector payload data
    if (memcmp(rtpPacket+12, payload, sizeof(rtpPacket)-12+pad) != 0) {
        std::cerr << "payload data mismatch" << std::endl;
        hexdump("computed payload data", rtpPacket+12, sizeof(rtpPacket)-12+pad);
        hexdump("Test vector payload data", payload, sizeof(payload));
        return -1;
    }
    return 0;
}
#endif

/**
 * @}
 */

#endif

=======
/*
 * Copyright 2006 - 2018, Werner Dittmann
 *
 * Licensed under the Apache License, Version 2.0 (the "License");
 * you may not use this file except in compliance with the License.
 * You may obtain a copy of the License at
 *
 *         http://www.apache.org/licenses/LICENSE-2.0
 *
 * Unless required by applicable law or agreed to in writing, software
 * distributed under the License is distributed on an "AS IS" BASIS,
 * WITHOUT WARRANTIES OR CONDITIONS OF ANY KIND, either express or implied.
 * See the License for the specific language governing permissions and
 * limitations under the License.
 */

#ifndef SRTPSYMCRYPTO_H
#define SRTPSYMCRYPTO_H

/**
 * @file SrtpSymCrypto.h
 * @brief Class which implements SRTP cryptographic functions
 * 
 * @ingroup GNU_ZRTP
 * @{
 */

#include <cstdint>
#include <srtp/CryptoContext.h>

#ifndef SRTP_BLOCK_SIZE
#define SRTP_BLOCK_SIZE 16
#endif

typedef struct _f8_ctx {
    unsigned char *S;           ///< Intermediate buffer
    unsigned char *ivAccent;    ///< second IV
    uint32_t J;                 ///< Counter
} F8_CIPHER_CTX;

/**
 * @brief Implements the SRTP encryption modes as defined in RFC3711
 *
 * The SRTP specification defines two encryption modes, AES-CTR
 * (AES Counter mode) and AES-F8 mode. The AES-CTR is required,
 * AES-F8 is optional.
 *
 * Both modes are designed to encrypt/decrypt data of arbitrary length
 * (with a specified upper limit, refer to RFC 3711). These modes do
 * <em>not</em> require that the amount of data to encrypt is a multiple
 * of the AES block size (16 bytes), no padding is necessary.
 *
 * The implementation uses the openSSL library as its cryptographic
 * backend.
 *
 * @author Werner Dittmann <Werner.Dittmann@t-online.de>
 */
class SrtpSymCrypto {
public:
    /**
     * @brief Constructor that does not initialize key data
     *
     * @param algo
     *    The Encryption algorithm to use.Possible values are <code>
     *    SrtpEncryptionNull, SrtpEncryptionAESCM, SrtpEncryptionAESF8
     *    SrtpEncryptionTWOCM, SrtpEncryptionTWOF8</code>. See chapter 4.1.1
     *    for CM (Counter mode) and 4.1.2 for F8 mode.
     */
    explicit SrtpSymCrypto(int algo = SrtpEncryptionAESCM);

    /**
     * @brief Constructor that initializes key data
     * 
     * @param key
     *     Pointer to key bytes.
     * @param key_length
     *     Number of key bytes.
     * @param algo
     *    The Encryption algorithm to use.Possible values are <code>
     *    SrtpEncryptionNull, SrtpEncryptionAESCM, SrtpEncryptionAESF8
     *    SrtpEncryptionTWOCM, SrtpEncryptionTWOF8</code>. See chapter 4.1.1
     *    for CM (Counter mode) and 4.1.2 for F8 mode.
     */
    SrtpSymCrypto(uint8_t* key, int32_t key_length, int algo = SrtpEncryptionAESCM);

    ~SrtpSymCrypto();

    /**
     * @brief Encrypts the input to the output.
     *
     * Encrypts one input block to one output block. Each block
     * is 16 bytes according to the encryption algorithms used.
     *
     * @param input
     *    Pointer to input block, must be 16 bytes
     *
     * @param output
     *    Pointer to output block, must be 16 bytes
     */
    void encrypt( const uint8_t* input, uint8_t* output );

    /**
     * @brief Set new key
     *
     * @param key
     *   Pointer to key data, must have at least a size of keyLength 
     *
     * @param keyLength
     *   Length of the key in bytes, must be 16, 24, or 32
     *
     * @return
     *   false if key could not set.
     */
    bool setNewKey(const uint8_t* key, int32_t keyLength);

    /**
     * @brief Computes the cipher stream for AES CM mode.
     *
     * @param output
     *    Pointer to a buffer that receives the cipher stream. Must be
     *    at least <code>length</code> bytes long.
     *
     * @param length
     *    Number of cipher stream bytes to produce. Usually the same
     *    length as the data to be encrypted.
     *
     * @param iv
     *    The initialization vector as input to create the cipher stream.
     *    Refer to chapter 4.1.1 in RFC 3711.
     */
    void get_ctr_cipher_stream(uint8_t* output, uint32_t length, uint8_t* iv);

    /**
     * @brief Counter-mode encryption.
     *
     * This method performs the CM encryption.
     *
     * @param input
     *    Pointer to input buffer, must be <code>inputLen</code> bytes.
     *
     * @param inputLen
     *    Number of bytes to process.
     *
     * @param output
     *    Pointer to output buffer, must be <code>inputLen</code> bytes.
     *
     * @param iv
     *    The initialization vector as input to create the cipher stream.
     *    Refer to chapter 4.1.1 in RFC 3711.
     */
    void ctr_encrypt(const uint8_t* input, uint32_t inputLen, uint8_t* output, uint8_t* iv );

    /**
     * @brief Counter-mode encryption, in place.
     *
     * This method performs the CM encryption.
     *
     * @param data
     *    Pointer to input and output block, must be <code>dataLen</code>
     *    bytes.
     *
     * @param data_length
     *    Number of bytes to process.
     *
     * @param iv
     *    The initialization vector as input to create the cipher stream.
     *    Refer to chapter 4.1.1 in RFC 3711.
     */
    void ctr_encrypt(uint8_t* data, uint32_t data_length, uint8_t* iv );

    /**
     * @brief Derive a cipher context to compute the IV'.
     *
     * See chapter 4.1.2.1 in RFC 3711.
     *
     * @param f8Cipher
     *    Pointer to the cipher context that will be used to encrypt IV to IV'
     *
     * @param keyIn
     *    The master key
     *
     * @param keyLen
     *    Length of the master key.
     *
     * @param salt
     *   Master salt.
     *
     * @param saltLen
     *   length of master salt.
     */
    static void f8_deriveForIV(SrtpSymCrypto* f8Cipher, uint8_t* keyIn, int32_t keyLen, uint8_t* salt, int32_t saltLen);

    /**
     * @brief F8 mode encryption, in place.
     *
     * This method performs the F8 encryption, see chapter 4.1.2 in RFC 3711.
     *
     * @param data
     *    Pointer to input and output block, must be <code>dataLen</code>
     *    bytes.
     *
     * @param dataLen
     *    Number of bytes to process.
     *
     * @param iv
     *    The initialization vector as input to create the cipher stream.
     *    Refer to chapter 4.1.1 in RFC 3711.
     *
     * @param f8Cipher
     *   An AES cipher context used to encrypt IV to IV'.
     */
    void f8_encrypt(const uint8_t* data, uint32_t dataLen, uint8_t* iv, SrtpSymCrypto* f8Cipher);

    /**
     * @brief F8 mode encryption.
     *
     * This method performs the F8 encryption, see chapter 4.1.2 in RFC 3711.
     *
     * @param data
     *    Pointer to input and output block, must be <code>dataLen</code>
     *    bytes.
     *
     * @param dataLen
     *    Number of bytes to process.
     *
     * @param out
     *    Pointer to output buffer, must be <code>dataLen</code> bytes.
     *
     * @param iv
     *    The initialization vector as input to create the cipher stream.
     *    Refer to chapter 4.1.1 in RFC 3711.
     *
     * @param f8Cipher
     *   An AES cipher context used to encrypt IV to IV'.
     */
    void f8_encrypt(const uint8_t* data, uint32_t dataLen, uint8_t* out, uint8_t* iv, SrtpSymCrypto* f8Cipher);

private:
    int processBlock(F8_CIPHER_CTX* f8ctx, const uint8_t* in, int32_t length, uint8_t* out);
    void* key;
    int32_t algorithm;
};
/**
 * @}
 */

#endif
>>>>>>> ac2a98a9
<|MERGE_RESOLUTION|>--- conflicted
+++ resolved
@@ -1,645 +1,248 @@
-<<<<<<< HEAD
-/*
-  Copyright (C) 2008-2012 Werner Dittmann
-
-  This library is free software; you can redistribute it and/or
-  modify it under the terms of the GNU Lesser General Public
-  License as published by the Free Software Foundation; either
-  version 2.1 of the License, or (at your option) any later version.
-
-  This library is distributed in the hope that it will be useful,
-  but WITHOUT ANY WARRANTY; without even the implied warranty of
-  MERCHANTABILITY or FITNESS FOR A PARTICULAR PURPOSE.  See the GNU
-  Lesser General Public License for more details.
-
-  You should have received a copy of the GNU Lesser General Public
-  License along with this library; if not, write to the Free Software
-  Foundation, Inc., 59 Temple Place, Suite 330, Boston, MA  02111-1307  USA
-
- * In addition, as a special exception, the copyright holders give
- * permission to link the code of portions of this program with the
- * OpenSSL library under certain conditions as described in each
- * individual source file, and distribute linked combinations
- * including the two.
- * You must obey the GNU General Public License in all respects
- * for all of the code used other than OpenSSL.  If you modify
- * file(s) with this exception, you may extend this exception to your
- * version of the file(s), but you are not obligated to do so.  If you
- * do not wish to do so, delete this exception statement from your
- * version.  If you delete this exception statement from all source
- * files in the program, then also delete it here.
-*/
-
-
-
-#ifndef SRTPSYMCRYPTO_H
-#define SRTPSYMCRYPTO_H
-
-/**
- * @file SrtpSymCrypto.h
- * @brief Class which implements SRTP cryptographic functions
- * 
- * @ingroup GNU_ZRTP
- * @{
- */
-
-#include <stdint.h>
-#include <CryptoContext.h>
-
-#ifndef SRTP_BLOCK_SIZE
-#define SRTP_BLOCK_SIZE 16
-#endif
-
-typedef struct _f8_ctx {
-    unsigned char *S;           ///< Intermetiade buffer
-    unsigned char *ivAccent;    ///< second IV
-    uint32_t J;                 ///< Counter
-} F8_CIPHER_CTX;
-
-/**
- * @brief Implments the SRTP encryption modes as defined in RFC3711
- *
- * The SRTP specification defines two encryption modes, AES-CTR
- * (AES Counter mode) and AES-F8 mode. The AES-CTR is required,
- * AES-F8 is optional.
- *
- * Both modes are desinged to encrypt/decrypt data of arbitrary length
- * (with a specified upper limit, refer to RFC 3711). These modes do
- * <em>not</em> require that the amount of data to encrypt is a multiple
- * of the AES blocksize (16 bytes), no padding is necessary.
- *
- * The implementation uses the openSSL library as its cryptographic
- * backend.
- *
- * @author Werner Dittmann <Werner.Dittmann@t-online.de>
- */
-class SrtpSymCrypto {
-public:
-    /**
-     * @brief Constructor that does not initialize key data
-     *
-     * @param algo
-     *    The Encryption algorithm to use.Possible values are <code>
-     *    SrtpEncryptionNull, SrtpEncryptionAESCM, SrtpEncryptionAESF8
-     *    SrtpEncryptionTWOCM, SrtpEncryptionTWOF8</code>. See chapter 4.1.1
-     *    for CM (Counter mode) and 4.1.2 for F8 mode.
-     */
-    SrtpSymCrypto(int algo = SrtpEncryptionAESCM);
-
-    /**
-     * @brief Constructor that initializes key data
-     * 
-     * @param key
-     *     Pointer to key bytes.
-     * @param key_length
-     *     Number of key bytes.
-     * @param algo
-     *    The Encryption algorithm to use.Possible values are <code>
-     *    SrtpEncryptionNull, SrtpEncryptionAESCM, SrtpEncryptionAESF8
-     *    SrtpEncryptionTWOCM, SrtpEncryptionTWOF8</code>. See chapter 4.1.1
-     *    for CM (Counter mode) and 4.1.2 for F8 mode.
-     */
-    SrtpSymCrypto(uint8_t* key, int32_t key_length, int algo = SrtpEncryptionAESCM);
-
-    ~SrtpSymCrypto();
-
-    /**
-     * @brief Encrypts the input to the output.
-     *
-     * Encrypts one input block to one output block. Each block
-     * is 16 bytes according to the encryption algorithms used.
-     *
-     * @param input
-     *    Pointer to input block, must be 16 bytes
-     *
-     * @param output
-     *    Pointer to output block, must be 16 bytes
-     */
-    void encrypt( const uint8_t* input, uint8_t* output );
-
-    /**
-     * @brief Set new key
-     *
-     * @param key
-     *   Pointer to key data, must have at least a size of keyLength 
-     *
-     * @param keyLength
-     *   Length of the key in bytes, must be 16, 24, or 32
-     *
-     * @return
-     *   false if key could not set.
-     */
-    bool setNewKey(const uint8_t* key, int32_t keyLength);
-
-    /**
-     * @brief Computes the cipher stream for AES CM mode.
-     *
-     * @param output
-     *    Pointer to a buffer that receives the cipher stream. Must be
-     *    at least <code>length</code> bytes long.
-     *
-     * @param length
-     *    Number of cipher stream bytes to produce. Usually the same
-     *    length as the data to be encrypted.
-     *
-     * @param iv
-     *    The initialization vector as input to create the cipher stream.
-     *    Refer to chapter 4.1.1 in RFC 3711.
-     */
-    void get_ctr_cipher_stream(uint8_t* output, uint32_t length, uint8_t* iv);
-
-    /**
-     * @brief Counter-mode encryption.
-     *
-     * This method performs the CM encryption.
-     *
-     * @param input
-     *    Pointer to input buffer, must be <code>inputLen</code> bytes.
-     *
-     * @param inputLen
-     *    Number of bytes to process.
-     *
-     * @param output
-     *    Pointer to output buffer, must be <code>inputLen</code> bytes.
-     *
-     * @param iv
-     *    The initialization vector as input to create the cipher stream.
-     *    Refer to chapter 4.1.1 in RFC 3711.
-     */
-    void ctr_encrypt(const uint8_t* input, uint32_t inputLen, uint8_t* output, uint8_t* iv );
-
-    /**
-     * @brief Counter-mode encryption, in place.
-     *
-     * This method performs the CM encryption.
-     *
-     * @param data
-     *    Pointer to input and output block, must be <code>dataLen</code>
-     *    bytes.
-     *
-     * @param data_length
-     *    Number of bytes to process.
-     *
-     * @param iv
-     *    The initialization vector as input to create the cipher stream.
-     *    Refer to chapter 4.1.1 in RFC 3711.
-     */
-    void ctr_encrypt(uint8_t* data, uint32_t data_length, uint8_t* iv );
-
-    /**
-     * @brief Derive a cipher context to compute the IV'.
-     *
-     * See chapter 4.1.2.1 in RFC 3711.
-     *
-     * @param f8Cipher
-     *    Pointer to the cipher context that will be used to encrypt IV to IV'
-     *
-     * @param key
-     *    The master key
-     *
-     * @param keyLen
-     *    Length of the master key.
-     *
-     * @param salt
-     *   Master salt.
-     *
-     * @param saltLen
-     *   length of master salt.
-     */
-    void f8_deriveForIV(SrtpSymCrypto* f8Cipher, uint8_t* key, int32_t keyLen, uint8_t* salt, int32_t saltLen);
-
-    /**
-     * @brief F8 mode encryption, in place.
-     *
-     * This method performs the F8 encryption, see chapter 4.1.2 in RFC 3711.
-     *
-     * @param data
-     *    Pointer to input and output block, must be <code>dataLen</code>
-     *    bytes.
-     *
-     * @param dataLen
-     *    Number of bytes to process.
-     *
-     * @param iv
-     *    The initialization vector as input to create the cipher stream.
-     *    Refer to chapter 4.1.1 in RFC 3711.
-     *
-     * @param f8Cipher
-     *   An AES cipher context used to encrypt IV to IV'.
-     */
-    void f8_encrypt(const uint8_t* data, uint32_t dataLen, uint8_t* iv, SrtpSymCrypto* f8Cipher);
-
-    /**
-     * @brief F8 mode encryption.
-     *
-     * This method performs the F8 encryption, see chapter 4.1.2 in RFC 3711.
-     *
-     * @param data
-     *    Pointer to input and output block, must be <code>dataLen</code>
-     *    bytes.
-     *
-     * @param dataLen
-     *    Number of bytes to process.
-     *
-     * @param out
-     *    Pointer to output buffer, must be <code>dataLen</code> bytes.
-     *
-     * @param iv
-     *    The initialization vector as input to create the cipher stream.
-     *    Refer to chapter 4.1.1 in RFC 3711.
-     *
-     * @param f8Cipher
-     *   An AES cipher context used to encrypt IV to IV'.
-     */
-    void f8_encrypt(const uint8_t* data, uint32_t dataLen, uint8_t* out, uint8_t* iv, SrtpSymCrypto* f8Cipher);
-
-private:
-    int processBlock(F8_CIPHER_CTX* f8ctx, const uint8_t* in, int32_t length, uint8_t* out);
-    void* key;
-    int32_t algorithm;
-};
-
-#pragma GCC visibility push(default)
-int testF8();
-#pragma GCC visibility pop
-
-/* Only SrtpSymCrypto functions defines the MAKE_F8_TEST */
-#ifdef MAKE_F8_TEST
-
-#include <cstring>
-#include <iostream>
-#include <cstdio>
-#include <common/osSpecifics.h>
-
-// using namespace std;
-
-static void hexdump(const char* title, const unsigned char *s, int l)
-{
-    int n=0;
-
-    if (s == NULL) return;
-
-    fprintf(stderr, "%s",title);
-    for( ; n < l ; ++n) {
-        if((n%16) == 0)
-            fprintf(stderr, "\n%04x",n);
-        fprintf(stderr, " %02x",s[n]);
-    }
-    fprintf(stderr, "\n");
-}
-
-/*
- * The F8 test vectors according to RFC3711
- */
-static unsigned char salt[] = {0x32, 0xf2, 0x87, 0x0d};
-
-static unsigned char iv[] = {  0x00, 0x6e, 0x5c, 0xba, 0x50, 0x68, 0x1d, 0xe5,
-                        0x5c, 0x62, 0x15, 0x99, 0xd4, 0x62, 0x56, 0x4a};
-
-static unsigned char key[]= {  0x23, 0x48, 0x29, 0x00, 0x84, 0x67, 0xbe, 0x18,
-                        0x6c, 0x3d, 0xe1, 0x4a, 0xae, 0x72, 0xd6, 0x2c};
-
-static unsigned char payload[] = {
-                        0x70, 0x73, 0x65, 0x75, 0x64, 0x6f, 0x72, 0x61,
-                        0x6e, 0x64, 0x6f, 0x6d, 0x6e, 0x65, 0x73, 0x73,
-                        0x20, 0x69, 0x73, 0x20, 0x74, 0x68, 0x65, 0x20,
-                        0x6e, 0x65, 0x78, 0x74, 0x20, 0x62, 0x65, 0x73,
-                        0x74, 0x20, 0x74, 0x68, 0x69, 0x6e, 0x67};  // 39 bytes
-
-static unsigned char cipherText[] = {
-                        0x01, 0x9c, 0xe7, 0xa2, 0x6e, 0x78, 0x54, 0x01,
-                        0x4a, 0x63, 0x66, 0xaa, 0x95, 0xd4, 0xee, 0xfd,
-                        0x1a, 0xd4, 0x17, 0x2a, 0x14, 0xf9, 0xfa, 0xf4,
-                        0x55, 0xb7, 0xf1, 0xd4, 0xb6, 0x2b, 0xd0, 0x8f,
-                        0x56, 0x2c, 0x0e, 0xef, 0x7c, 0x48, 0x02}; // 39 bytes
-
-// static unsigned char rtpPacketHeader[] = {
-//                         0x80, 0x6e, 0x5c, 0xba, 0x50, 0x68, 0x1d, 0xe5,
-//                         0x5c, 0x62, 0x15, 0x99};
-
-static unsigned char rtpPacket[] = {
-                    0x80, 0x6e, 0x5c, 0xba, 0x50, 0x68, 0x1d, 0xe5,
-                    0x5c, 0x62, 0x15, 0x99,                        // header
-                    0x70, 0x73, 0x65, 0x75, 0x64, 0x6f, 0x72, 0x61, // payload
-                    0x6e, 0x64, 0x6f, 0x6d, 0x6e, 0x65, 0x73, 0x73,
-                    0x20, 0x69, 0x73, 0x20, 0x74, 0x68, 0x65, 0x20,
-                    0x6e, 0x65, 0x78, 0x74, 0x20, 0x62, 0x65, 0x73,
-                    0x74, 0x20, 0x74, 0x68, 0x69, 0x6e, 0x67};
-static uint32_t ROC = 0xd462564a;
-
-int testF8()
-{
-    SrtpSymCrypto* aesCipher = new SrtpSymCrypto(SrtpEncryptionAESF8);
-    SrtpSymCrypto* f8AesCipher = new SrtpSymCrypto(SrtpEncryptionAESF8);
-
-    aesCipher->setNewKey(key, sizeof(key));
-
-    /* Create the F8 IV (refer to chapter 4.1.2.2 in RFC 3711):
-     *
-     * IV = 0x00 || M || PT || SEQ  ||      TS    ||    SSRC   ||    ROC
-     *      8Bit  1bit  7bit  16bit       32bit        32bit        32bit
-     * ------------\     /--------------------------------------------------
-     *       XX       XX      XX XX   XX XX XX XX   XX XX XX XX  XX XX XX XX
-     */
-
-    unsigned char derivedIv[16];
-    uint32_t* ui32p = (uint32_t*)derivedIv;
-
-    memcpy(derivedIv, rtpPacket, 12);
-    derivedIv[0] = 0;
-
-    // set ROC in network order into IV
-    ui32p[3] = zrtpHtonl(ROC);
-
-    int32_t pad = 0;
-
-    if (memcmp(iv, derivedIv, 16) != 0) {
-        std::cerr << "Wrong IV constructed" << std::endl;
-        hexdump("derivedIv", derivedIv, 16);
-        hexdump("test vector Iv", iv, 16);
-        return -1;
-    }
-
-    aesCipher->f8_deriveForIV(f8AesCipher, key, sizeof(key), salt, sizeof(salt));
-
-    // now encrypt the RTP payload data
-    aesCipher->f8_encrypt(rtpPacket + 12, sizeof(rtpPacket)-12+pad,
-        derivedIv, f8AesCipher);
-
-    // compare with test vector cipher data
-    if (memcmp(rtpPacket+12, cipherText, sizeof(rtpPacket)-12+pad) != 0) {
-        std::cerr << "cipher data mismatch" << std::endl;
-        hexdump("computed cipher data", rtpPacket+12, sizeof(rtpPacket)-12+pad);
-        hexdump("Test vcetor cipher data", cipherText, sizeof(cipherText));
-        return -1;
-    }
-
-    // Now decrypt the data to get the payload data again
-    aesCipher->f8_encrypt(rtpPacket+12, sizeof(rtpPacket)-12+pad, derivedIv, f8AesCipher);
-
-    // compare decrypted data with test vector payload data
-    if (memcmp(rtpPacket+12, payload, sizeof(rtpPacket)-12+pad) != 0) {
-        std::cerr << "payload data mismatch" << std::endl;
-        hexdump("computed payload data", rtpPacket+12, sizeof(rtpPacket)-12+pad);
-        hexdump("Test vector payload data", payload, sizeof(payload));
-        return -1;
-    }
-    return 0;
-}
-#endif
-
-/**
- * @}
- */
-
-#endif
-
-=======
-/*
- * Copyright 2006 - 2018, Werner Dittmann
- *
- * Licensed under the Apache License, Version 2.0 (the "License");
- * you may not use this file except in compliance with the License.
- * You may obtain a copy of the License at
- *
- *         http://www.apache.org/licenses/LICENSE-2.0
- *
- * Unless required by applicable law or agreed to in writing, software
- * distributed under the License is distributed on an "AS IS" BASIS,
- * WITHOUT WARRANTIES OR CONDITIONS OF ANY KIND, either express or implied.
- * See the License for the specific language governing permissions and
- * limitations under the License.
- */
-
-#ifndef SRTPSYMCRYPTO_H
-#define SRTPSYMCRYPTO_H
-
-/**
- * @file SrtpSymCrypto.h
- * @brief Class which implements SRTP cryptographic functions
- * 
- * @ingroup GNU_ZRTP
- * @{
- */
-
-#include <cstdint>
-#include <srtp/CryptoContext.h>
-
-#ifndef SRTP_BLOCK_SIZE
-#define SRTP_BLOCK_SIZE 16
-#endif
-
-typedef struct _f8_ctx {
-    unsigned char *S;           ///< Intermediate buffer
-    unsigned char *ivAccent;    ///< second IV
-    uint32_t J;                 ///< Counter
-} F8_CIPHER_CTX;
-
-/**
- * @brief Implements the SRTP encryption modes as defined in RFC3711
- *
- * The SRTP specification defines two encryption modes, AES-CTR
- * (AES Counter mode) and AES-F8 mode. The AES-CTR is required,
- * AES-F8 is optional.
- *
- * Both modes are designed to encrypt/decrypt data of arbitrary length
- * (with a specified upper limit, refer to RFC 3711). These modes do
- * <em>not</em> require that the amount of data to encrypt is a multiple
- * of the AES block size (16 bytes), no padding is necessary.
- *
- * The implementation uses the openSSL library as its cryptographic
- * backend.
- *
- * @author Werner Dittmann <Werner.Dittmann@t-online.de>
- */
-class SrtpSymCrypto {
-public:
-    /**
-     * @brief Constructor that does not initialize key data
-     *
-     * @param algo
-     *    The Encryption algorithm to use.Possible values are <code>
-     *    SrtpEncryptionNull, SrtpEncryptionAESCM, SrtpEncryptionAESF8
-     *    SrtpEncryptionTWOCM, SrtpEncryptionTWOF8</code>. See chapter 4.1.1
-     *    for CM (Counter mode) and 4.1.2 for F8 mode.
-     */
-    explicit SrtpSymCrypto(int algo = SrtpEncryptionAESCM);
-
-    /**
-     * @brief Constructor that initializes key data
-     * 
-     * @param key
-     *     Pointer to key bytes.
-     * @param key_length
-     *     Number of key bytes.
-     * @param algo
-     *    The Encryption algorithm to use.Possible values are <code>
-     *    SrtpEncryptionNull, SrtpEncryptionAESCM, SrtpEncryptionAESF8
-     *    SrtpEncryptionTWOCM, SrtpEncryptionTWOF8</code>. See chapter 4.1.1
-     *    for CM (Counter mode) and 4.1.2 for F8 mode.
-     */
-    SrtpSymCrypto(uint8_t* key, int32_t key_length, int algo = SrtpEncryptionAESCM);
-
-    ~SrtpSymCrypto();
-
-    /**
-     * @brief Encrypts the input to the output.
-     *
-     * Encrypts one input block to one output block. Each block
-     * is 16 bytes according to the encryption algorithms used.
-     *
-     * @param input
-     *    Pointer to input block, must be 16 bytes
-     *
-     * @param output
-     *    Pointer to output block, must be 16 bytes
-     */
-    void encrypt( const uint8_t* input, uint8_t* output );
-
-    /**
-     * @brief Set new key
-     *
-     * @param key
-     *   Pointer to key data, must have at least a size of keyLength 
-     *
-     * @param keyLength
-     *   Length of the key in bytes, must be 16, 24, or 32
-     *
-     * @return
-     *   false if key could not set.
-     */
-    bool setNewKey(const uint8_t* key, int32_t keyLength);
-
-    /**
-     * @brief Computes the cipher stream for AES CM mode.
-     *
-     * @param output
-     *    Pointer to a buffer that receives the cipher stream. Must be
-     *    at least <code>length</code> bytes long.
-     *
-     * @param length
-     *    Number of cipher stream bytes to produce. Usually the same
-     *    length as the data to be encrypted.
-     *
-     * @param iv
-     *    The initialization vector as input to create the cipher stream.
-     *    Refer to chapter 4.1.1 in RFC 3711.
-     */
-    void get_ctr_cipher_stream(uint8_t* output, uint32_t length, uint8_t* iv);
-
-    /**
-     * @brief Counter-mode encryption.
-     *
-     * This method performs the CM encryption.
-     *
-     * @param input
-     *    Pointer to input buffer, must be <code>inputLen</code> bytes.
-     *
-     * @param inputLen
-     *    Number of bytes to process.
-     *
-     * @param output
-     *    Pointer to output buffer, must be <code>inputLen</code> bytes.
-     *
-     * @param iv
-     *    The initialization vector as input to create the cipher stream.
-     *    Refer to chapter 4.1.1 in RFC 3711.
-     */
-    void ctr_encrypt(const uint8_t* input, uint32_t inputLen, uint8_t* output, uint8_t* iv );
-
-    /**
-     * @brief Counter-mode encryption, in place.
-     *
-     * This method performs the CM encryption.
-     *
-     * @param data
-     *    Pointer to input and output block, must be <code>dataLen</code>
-     *    bytes.
-     *
-     * @param data_length
-     *    Number of bytes to process.
-     *
-     * @param iv
-     *    The initialization vector as input to create the cipher stream.
-     *    Refer to chapter 4.1.1 in RFC 3711.
-     */
-    void ctr_encrypt(uint8_t* data, uint32_t data_length, uint8_t* iv );
-
-    /**
-     * @brief Derive a cipher context to compute the IV'.
-     *
-     * See chapter 4.1.2.1 in RFC 3711.
-     *
-     * @param f8Cipher
-     *    Pointer to the cipher context that will be used to encrypt IV to IV'
-     *
-     * @param keyIn
-     *    The master key
-     *
-     * @param keyLen
-     *    Length of the master key.
-     *
-     * @param salt
-     *   Master salt.
-     *
-     * @param saltLen
-     *   length of master salt.
-     */
-    static void f8_deriveForIV(SrtpSymCrypto* f8Cipher, uint8_t* keyIn, int32_t keyLen, uint8_t* salt, int32_t saltLen);
-
-    /**
-     * @brief F8 mode encryption, in place.
-     *
-     * This method performs the F8 encryption, see chapter 4.1.2 in RFC 3711.
-     *
-     * @param data
-     *    Pointer to input and output block, must be <code>dataLen</code>
-     *    bytes.
-     *
-     * @param dataLen
-     *    Number of bytes to process.
-     *
-     * @param iv
-     *    The initialization vector as input to create the cipher stream.
-     *    Refer to chapter 4.1.1 in RFC 3711.
-     *
-     * @param f8Cipher
-     *   An AES cipher context used to encrypt IV to IV'.
-     */
-    void f8_encrypt(const uint8_t* data, uint32_t dataLen, uint8_t* iv, SrtpSymCrypto* f8Cipher);
-
-    /**
-     * @brief F8 mode encryption.
-     *
-     * This method performs the F8 encryption, see chapter 4.1.2 in RFC 3711.
-     *
-     * @param data
-     *    Pointer to input and output block, must be <code>dataLen</code>
-     *    bytes.
-     *
-     * @param dataLen
-     *    Number of bytes to process.
-     *
-     * @param out
-     *    Pointer to output buffer, must be <code>dataLen</code> bytes.
-     *
-     * @param iv
-     *    The initialization vector as input to create the cipher stream.
-     *    Refer to chapter 4.1.1 in RFC 3711.
-     *
-     * @param f8Cipher
-     *   An AES cipher context used to encrypt IV to IV'.
-     */
-    void f8_encrypt(const uint8_t* data, uint32_t dataLen, uint8_t* out, uint8_t* iv, SrtpSymCrypto* f8Cipher);
-
-private:
-    int processBlock(F8_CIPHER_CTX* f8ctx, const uint8_t* in, int32_t length, uint8_t* out);
-    void* key;
-    int32_t algorithm;
-};
-/**
- * @}
- */
-
-#endif
->>>>>>> ac2a98a9
+/*
+ * Copyright 2006 - 2018, Werner Dittmann
+ *
+ * Licensed under the Apache License, Version 2.0 (the "License");
+ * you may not use this file except in compliance with the License.
+ * You may obtain a copy of the License at
+ *
+ *         http://www.apache.org/licenses/LICENSE-2.0
+ *
+ * Unless required by applicable law or agreed to in writing, software
+ * distributed under the License is distributed on an "AS IS" BASIS,
+ * WITHOUT WARRANTIES OR CONDITIONS OF ANY KIND, either express or implied.
+ * See the License for the specific language governing permissions and
+ * limitations under the License.
+ */
+
+#ifndef SRTPSYMCRYPTO_H
+#define SRTPSYMCRYPTO_H
+
+/**
+ * @file SrtpSymCrypto.h
+ * @brief Class which implements SRTP cryptographic functions
+ * 
+ * @ingroup GNU_ZRTP
+ * @{
+ */
+
+#include <cstdint>
+#include <srtp/CryptoContext.h>
+
+#ifndef SRTP_BLOCK_SIZE
+#define SRTP_BLOCK_SIZE 16
+#endif
+
+typedef struct _f8_ctx {
+    unsigned char *S;           ///< Intermediate buffer
+    unsigned char *ivAccent;    ///< second IV
+    uint32_t J;                 ///< Counter
+} F8_CIPHER_CTX;
+
+/**
+ * @brief Implements the SRTP encryption modes as defined in RFC3711
+ *
+ * The SRTP specification defines two encryption modes, AES-CTR
+ * (AES Counter mode) and AES-F8 mode. The AES-CTR is required,
+ * AES-F8 is optional.
+ *
+ * Both modes are designed to encrypt/decrypt data of arbitrary length
+ * (with a specified upper limit, refer to RFC 3711). These modes do
+ * <em>not</em> require that the amount of data to encrypt is a multiple
+ * of the AES block size (16 bytes), no padding is necessary.
+ *
+ * The implementation uses the openSSL library as its cryptographic
+ * backend.
+ *
+ * @author Werner Dittmann <Werner.Dittmann@t-online.de>
+ */
+class SrtpSymCrypto {
+public:
+    /**
+     * @brief Constructor that does not initialize key data
+     *
+     * @param algo
+     *    The Encryption algorithm to use.Possible values are <code>
+     *    SrtpEncryptionNull, SrtpEncryptionAESCM, SrtpEncryptionAESF8
+     *    SrtpEncryptionTWOCM, SrtpEncryptionTWOF8</code>. See chapter 4.1.1
+     *    for CM (Counter mode) and 4.1.2 for F8 mode.
+     */
+    explicit SrtpSymCrypto(int algo = SrtpEncryptionAESCM);
+
+    /**
+     * @brief Constructor that initializes key data
+     * 
+     * @param key
+     *     Pointer to key bytes.
+     * @param key_length
+     *     Number of key bytes.
+     * @param algo
+     *    The Encryption algorithm to use.Possible values are <code>
+     *    SrtpEncryptionNull, SrtpEncryptionAESCM, SrtpEncryptionAESF8
+     *    SrtpEncryptionTWOCM, SrtpEncryptionTWOF8</code>. See chapter 4.1.1
+     *    for CM (Counter mode) and 4.1.2 for F8 mode.
+     */
+    SrtpSymCrypto(uint8_t* key, int32_t key_length, int algo = SrtpEncryptionAESCM);
+
+    ~SrtpSymCrypto();
+
+    /**
+     * @brief Encrypts the input to the output.
+     *
+     * Encrypts one input block to one output block. Each block
+     * is 16 bytes according to the encryption algorithms used.
+     *
+     * @param input
+     *    Pointer to input block, must be 16 bytes
+     *
+     * @param output
+     *    Pointer to output block, must be 16 bytes
+     */
+    void encrypt( const uint8_t* input, uint8_t* output );
+
+    /**
+     * @brief Set new key
+     *
+     * @param key
+     *   Pointer to key data, must have at least a size of keyLength 
+     *
+     * @param keyLength
+     *   Length of the key in bytes, must be 16, 24, or 32
+     *
+     * @return
+     *   false if key could not set.
+     */
+    bool setNewKey(const uint8_t* key, int32_t keyLength);
+
+    /**
+     * @brief Computes the cipher stream for AES CM mode.
+     *
+     * @param output
+     *    Pointer to a buffer that receives the cipher stream. Must be
+     *    at least <code>length</code> bytes long.
+     *
+     * @param length
+     *    Number of cipher stream bytes to produce. Usually the same
+     *    length as the data to be encrypted.
+     *
+     * @param iv
+     *    The initialization vector as input to create the cipher stream.
+     *    Refer to chapter 4.1.1 in RFC 3711.
+     */
+    void get_ctr_cipher_stream(uint8_t* output, uint32_t length, uint8_t* iv);
+
+    /**
+     * @brief Counter-mode encryption.
+     *
+     * This method performs the CM encryption.
+     *
+     * @param input
+     *    Pointer to input buffer, must be <code>inputLen</code> bytes.
+     *
+     * @param inputLen
+     *    Number of bytes to process.
+     *
+     * @param output
+     *    Pointer to output buffer, must be <code>inputLen</code> bytes.
+     *
+     * @param iv
+     *    The initialization vector as input to create the cipher stream.
+     *    Refer to chapter 4.1.1 in RFC 3711.
+     */
+    void ctr_encrypt(const uint8_t* input, uint32_t inputLen, uint8_t* output, uint8_t* iv );
+
+    /**
+     * @brief Counter-mode encryption, in place.
+     *
+     * This method performs the CM encryption.
+     *
+     * @param data
+     *    Pointer to input and output block, must be <code>dataLen</code>
+     *    bytes.
+     *
+     * @param data_length
+     *    Number of bytes to process.
+     *
+     * @param iv
+     *    The initialization vector as input to create the cipher stream.
+     *    Refer to chapter 4.1.1 in RFC 3711.
+     */
+    void ctr_encrypt(uint8_t* data, uint32_t data_length, uint8_t* iv );
+
+    /**
+     * @brief Derive a cipher context to compute the IV'.
+     *
+     * See chapter 4.1.2.1 in RFC 3711.
+     *
+     * @param f8Cipher
+     *    Pointer to the cipher context that will be used to encrypt IV to IV'
+     *
+     * @param keyIn
+     *    The master key
+     *
+     * @param keyLen
+     *    Length of the master key.
+     *
+     * @param salt
+     *   Master salt.
+     *
+     * @param saltLen
+     *   length of master salt.
+     */
+    static void f8_deriveForIV(SrtpSymCrypto* f8Cipher, uint8_t* keyIn, int32_t keyLen, uint8_t* salt, int32_t saltLen);
+
+    /**
+     * @brief F8 mode encryption, in place.
+     *
+     * This method performs the F8 encryption, see chapter 4.1.2 in RFC 3711.
+     *
+     * @param data
+     *    Pointer to input and output block, must be <code>dataLen</code>
+     *    bytes.
+     *
+     * @param dataLen
+     *    Number of bytes to process.
+     *
+     * @param iv
+     *    The initialization vector as input to create the cipher stream.
+     *    Refer to chapter 4.1.1 in RFC 3711.
+     *
+     * @param f8Cipher
+     *   An AES cipher context used to encrypt IV to IV'.
+     */
+    void f8_encrypt(const uint8_t* data, uint32_t dataLen, uint8_t* iv, SrtpSymCrypto* f8Cipher);
+
+    /**
+     * @brief F8 mode encryption.
+     *
+     * This method performs the F8 encryption, see chapter 4.1.2 in RFC 3711.
+     *
+     * @param data
+     *    Pointer to input and output block, must be <code>dataLen</code>
+     *    bytes.
+     *
+     * @param dataLen
+     *    Number of bytes to process.
+     *
+     * @param out
+     *    Pointer to output buffer, must be <code>dataLen</code> bytes.
+     *
+     * @param iv
+     *    The initialization vector as input to create the cipher stream.
+     *    Refer to chapter 4.1.1 in RFC 3711.
+     *
+     * @param f8Cipher
+     *   An AES cipher context used to encrypt IV to IV'.
+     */
+    void f8_encrypt(const uint8_t* data, uint32_t dataLen, uint8_t* out, uint8_t* iv, SrtpSymCrypto* f8Cipher);
+
+private:
+    int processBlock(F8_CIPHER_CTX* f8ctx, const uint8_t* in, int32_t length, uint8_t* out);
+    void* key;
+    int32_t algorithm;
+};
+/**
+ * @}
+ */
+
+#endif
+