#
# Copyright (c) 2019 Silent Circle.  All rights reserved.
#
# Licensed under the Apache License, Version 2.0 (the "License");
# you may not use this file except in compliance with the License.
# You may obtain a copy of the License at
#
#         http://www.apache.org/licenses/LICENSE-2.0
#
# Unless required by applicable law or agreed to in writing, software
# distributed under the License is distributed on an "AS IS" BASIS,
# WITHOUT WARRANTIES OR CONDITIONS OF ANY KIND, either express or implied.
# See the License for the specific language governing permissions and
# limitations under the License.
#
#
# @author Werner Dittmann <Werner.Dittmann@t-online.de>

cmake_minimum_required (VERSION 2.6)

# setup the Thread include and lib
find_package(Threads)
if(CMAKE_HAVE_PTHREAD_H)
  set(HAVE_PTHREAD_H TRUE)
endif()
set(LIBS ${LIBS} ${CMAKE_THREAD_LIBS_INIT})

#to make sure includes are first taken - it contains config.h
include_directories(BEFORE ${CMAKE_BINARY_DIR})
include_directories (${CMAKE_CURRENT_SOURCE_DIR} ${CMAKE_SOURCE_DIR}/srtp
        ${CMAKE_SOURCE_DIR}/common ${CMAKE_SOURCE_DIR}/bnlib)

set(cryptcommon_srcs
        ${CMAKE_SOURCE_DIR}/cryptcommon/twofish.c
        ${CMAKE_SOURCE_DIR}/cryptcommon/twofish.h
        ${CMAKE_SOURCE_DIR}/cryptcommon/twofish_cfb.c
        ${CMAKE_SOURCE_DIR}/cryptcommon/aes.h
        ${CMAKE_SOURCE_DIR}/cryptcommon/aescpp.h
        ${CMAKE_SOURCE_DIR}/cryptcommon/aesopt.h
        ${CMAKE_SOURCE_DIR}/cryptcommon/aescrypt.c
        ${CMAKE_SOURCE_DIR}/cryptcommon/aeskey.c
        ${CMAKE_SOURCE_DIR}/cryptcommon/aestab.c
        ${CMAKE_SOURCE_DIR}/cryptcommon/aes_modes.c
        ${CMAKE_SOURCE_DIR}/cryptcommon/macSkein.cpp
        ${CMAKE_SOURCE_DIR}/cryptcommon/brg_endian.h
        ${CMAKE_SOURCE_DIR}/cryptcommon/brg_types.h
        ${CMAKE_SOURCE_DIR}/cryptcommon/skein.c
        ${CMAKE_SOURCE_DIR}/cryptcommon/skein_iv.h
        ${CMAKE_SOURCE_DIR}/cryptcommon/skein_port.h
        ${CMAKE_SOURCE_DIR}/cryptcommon/skein_block.c
        ${CMAKE_SOURCE_DIR}/cryptcommon/skeinApi.c
        ${CMAKE_SOURCE_DIR}/cryptcommon/skeinApi.h
        ${CMAKE_SOURCE_DIR}/cryptcommon/ZrtpRandom.cpp)

set(zrtp_tivi_src
        ${CMAKE_CURRENT_SOURCE_DIR}/CtZrtpSession.cpp
        ${CMAKE_CURRENT_SOURCE_DIR}/CtZrtpStream.cpp
        )

set(srtp_src
        ${CMAKE_SOURCE_DIR}/srtp/CryptoContext.cpp
        ${CMAKE_SOURCE_DIR}/srtp/CryptoContextCtrl.cpp
        ${CMAKE_SOURCE_DIR}/srtp/SrtpHandler.cpp)

set(crypto_src_srtp
        ${CMAKE_SOURCE_DIR}/srtp/crypto/standalone/hmac.cpp
        ${CMAKE_SOURCE_DIR}/srtp/crypto/standalone/SrtpSymCrypto.cpp
        ${CMAKE_SOURCE_DIR}/srtp/crypto/standalone/sha1.c)

<<<<<<< HEAD
if(SIDH_X64)
    # From Cmake doc: SOURCE scope may name zero or more source files. Note that source file properties are visible only
    # to targets added in the same directory (CMakeLists.txt).
    set_property(SOURCE ${CMAKE_SOURCE_DIR}/cryptcommon/sidhp751/AMD64/fp_x64_asm.S PROPERTY LANGUAGE C)
elseif(SIDH_ARM64)
    set_property(SOURCE ${CMAKE_SOURCE_DIR}/cryptcommon/sidhp751/ARM64/fp_arm_asm.S PROPERTY LANGUAGE C)
endif()

set(zrtpcpp_src ${zrtp_src} ${zrtp_tivi_src} ${zrtp_crypto_src} ${zrtp_skein_src} ${bnlib_src} ${srtp_src} ${crypto_src_srtp} ${cryptcommon_srcs} ${sidh751_src})
=======
set(zrtpcpp_src ${zrtp_src} ${zrtp_tivi_src}
        ${zrtp_standalone_crypto_src} ${zrtp_skein_src} ${bnlib_src} ${srtp_src}
        ${crypto_src_srtp} ${cryptcommon_srcs})
>>>>>>> ac2a98a9

# for the Thread classes etc. - remove D_WITHOUT_TIVI_ENV if you compile for/with Tivi modules, maybe build static
# and iclude this into Tivi shared lib in the second step. Need to cross-check with Java build in case of static build.
# Beware of undefined symbols - set correct library build parameters in case of shared lib
add_definitions(-DLINUX -DNANO_SECOND_SLEEP -D_WITHOUT_TIVI_ENV)

if(BUILD_STATIC AND NOT BUILD_SHARED)
    set(LIBRARY_BUILD_TYPE STATIC)
else()
    set(LIBRARY_BUILD_TYPE SHARED)
endif()


if(JAVA)
    # check if JAVA development environment is available. If javac is available
    # we assume the full JDK is available also.
    find_program(JAVAC NAMES javac -version DOC "Java compiler")
    if(NOT JAVAC)
        MESSAGE(FATAL_ERROR "Java support -- Java compiler not found")
    endif()
    if (NOT IS_DIRECTORY $ENV{JAVA_HOME})
        MESSAGE(FATAL_ERROR "Java support -- JAVA_HOME environment variable not set or wrong")
    endif()

    # set the required include paths to compile JNI files
    set(jniInclude $ENV{JAVA_HOME}/include)
    string(TOLOWER ${CMAKE_SYSTEM_NAME} osName)
    set(jniIncludeOs ${jniInclude}/${osName})
    if(NOT IS_DIRECTORY ${jniInclude} AND NOT IS_DIRECTORY ${jniIncludeOs})
        MESSAGE(FATAL_ERROR "Java support -- expected include paths '${jniInclude}' and '${jniIncludeOs}' not found")
    endif()

    # Now we need the swig process to generate the C wrapper and Java files
    find_program(SWIG NAMES swig -version DOC "SWIG process")
    if(NOT SWIG)
        MESSAGE(FATAL_ERROR "Java support -- swig executable not found")
    endif()

    # Generate the files and store them in correct dir, Java package name is: 'cp.bnlib'
    file(MAKE_DIRECTORY ${CMAKE_CURRENT_BINARY_DIR}/swigJava/wd/tivi)
    execute_process(COMMAND swig -java -c++ -outdir wd/tivi -package wd.tivi -o sessionTest_wrap.cpp -outcurrentdir ${CMAKE_CURRENT_SOURCE_DIR}/swigJava/sessionTest.i
        WORKING_DIRECTORY "${CMAKE_CURRENT_BINARY_DIR}/swigJava")

    # The wrapper file requires some special include paths, set as source file properties
    set(sessionTest_wrap ${CMAKE_CURRENT_BINARY_DIR}/swigJava/sessionTest_wrap.cpp)
    set_source_files_properties(${sessionTest_wrap} PROPERTIES COMPILE_FLAGS "-I${jniInclude} -I${jniIncludeOs}")

    # Add both source files to the bnlib_src
    set(zrtpcpp_src ${zrtpcpp_src} ${sessionTest_wrap})

endif()

add_custom_command(OUTPUT ${CMAKE_BINARY_DIR}/buildinfo.c 
                   COMMAND ${CMAKE_COMMAND} -E echo \"char zrtpBuildInfo[] = \\\"${VERSION}:${GIT_COMMIT}:${CMAKE_SYSTEM_PROCESSOR}\\\"\;\" > ${CMAKE_BINARY_DIR}/buildinfo.c)

add_library(${zrtplibName} ${LIBRARY_BUILD_TYPE} ${zrtpcpp_src} ${sidh751_extra_src} ${CMAKE_BINARY_DIR}/buildinfo.c)
set_target_properties(${zrtplibName} PROPERTIES VERSION ${VERSION} SOVERSION ${SOVERSION})
target_link_libraries(${zrtplibName} ${LIBS})

add_custom_command(TARGET ${zrtplibName} POST_BUILD COMMAND ${CMAKE_COMMAND} -E remove ${CMAKE_BINARY_DIR}/buildinfo.c)

# **** Test programs ****
#
add_executable(testdriver testdriver.cpp)
target_link_libraries(testdriver ${zrtplibName})
add_dependencies(testdriver ${zrtplibName})

# If Java support is enabled then compile the generate Java classes, build jar
# and compile java test program after the shared lib is ready
if(JAVA)
    add_custom_command(TARGET ${zrtplibName} POST_BUILD
                     COMMAND javac -d . wd/tivi/*.java
                     COMMAND jar -cf sessionTest.jar wd
                     COMMAND javac -cp sessionTest.jar -d . "${CMAKE_CURRENT_SOURCE_DIR}/swigJava/SessionTest.java"
                     WORKING_DIRECTORY "${CMAKE_CURRENT_BINARY_DIR}/swigJava"
                     COMMENT "Compile the generated Java source, build JAR file, and test class")
    # To run test class in build directory: java -cp swigJava/sessionTest.jar:swigJava -Djava.library.path=`pwd` SessionTest
endif()

# **** Setup packing environment ****
#
# The difference is that CMAKE_PROJECT_NAME is the name from the last project call from the root
# CMakeLists.txt, while PROJECT_NAME is from the last project call, regardless from the location
# of the file containing the command.
if(${PROJECT_NAME} STREQUAL ${CMAKE_PROJECT_NAME})
    include(${CMAKE_SOURCE_DIR}/cmake/Modules/GeneratePackage.cmake)
    set(exclude
            "/clients/webrtc/"
            "/clients/ccrtp")

    GENERATE_PACKAGING(${PACKAGE} ${VERSION} "${exclude}")
endif()

#
# Create the Android make files but do not execute them
if(ANDROID)
    if (SQLITE AND NOT SQLCIPHER)
        set (sqlite_src clients/tivi/android/jni/sqlite3/sqlite3.c)
        set (sql_include sqlite3)
    endif()
    if (SQLCIPHER)
        set (sql_cipher_define "-DSQL_CIPHER -DSQLITE_HAS_CODEC")
    endif()

    set(TIVI_ENV "-D_WITHOUT_TIVI_ENV")
    set(axo_support -DAXO_SUPPORT)

    foreach(loop ${zrtpcpp_src})
        string(REPLACE "${CMAKE_SOURCE_DIR}/" "" o ${loop})
        set(zrtpcpp_src_spc ${zrtpcpp_src_spc} ${o})
    endforeach()
    set(local_cpp_features "exceptions")

    # The java wrappers may require RTTI in case the SWIG director feature is active.
    if(JAVA)
        set(local_cpp_features ${local_cpp_features} rtti)
    endif()

    string(REPLACE ";" " " zrtpcpp_src_spc "${zrtpcpp_src_spc}")

    configure_file(${CMAKE_SOURCE_DIR}/clients/tivi/android/jni/Android.mk
                   ${CMAKE_BINARY_DIR}/clients/tivi/android/jni/Android.mk @ONLY)

    configure_file(${CMAKE_SOURCE_DIR}/clients/tivi/android/jni/Application.mk
                   ${CMAKE_BINARY_DIR}/clients/tivi/android/jni/Application.mk COPYONLY)
endif()<|MERGE_RESOLUTION|>--- conflicted
+++ resolved
@@ -67,7 +67,6 @@
         ${CMAKE_SOURCE_DIR}/srtp/crypto/standalone/SrtpSymCrypto.cpp
         ${CMAKE_SOURCE_DIR}/srtp/crypto/standalone/sha1.c)
 
-<<<<<<< HEAD
 if(SIDH_X64)
     # From Cmake doc: SOURCE scope may name zero or more source files. Note that source file properties are visible only
     # to targets added in the same directory (CMakeLists.txt).
@@ -77,11 +76,9 @@
 endif()
 
 set(zrtpcpp_src ${zrtp_src} ${zrtp_tivi_src} ${zrtp_crypto_src} ${zrtp_skein_src} ${bnlib_src} ${srtp_src} ${crypto_src_srtp} ${cryptcommon_srcs} ${sidh751_src})
-=======
-set(zrtpcpp_src ${zrtp_src} ${zrtp_tivi_src}
-        ${zrtp_standalone_crypto_src} ${zrtp_skein_src} ${bnlib_src} ${srtp_src}
-        ${crypto_src_srtp} ${cryptcommon_srcs})
->>>>>>> ac2a98a9
+# TODO check set(zrtpcpp_src ${zrtp_src} ${zrtp_tivi_src}
+# TODO check         ${zrtp_standalone_crypto_src} ${zrtp_skein_src} ${bnlib_src} ${srtp_src}
+# TODO check         ${crypto_src_srtp} ${cryptcommon_srcs})
 
 # for the Thread classes etc. - remove D_WITHOUT_TIVI_ENV if you compile for/with Tivi modules, maybe build static
 # and iclude this into Tivi shared lib in the second step. Need to cross-check with Java build in case of static build.
