#
# Copyright 2006 - 2018, Werner Dittmann
#
# Licensed under the Apache License, Version 2.0 (the "License");
# you may not use this file except in compliance with the License.
# You may obtain a copy of the License at
#
#         http://www.apache.org/licenses/LICENSE-2.0
#
# Unless required by applicable law or agreed to in writing, software
# distributed under the License is distributed on an "AS IS" BASIS,
# WITHOUT WARRANTIES OR CONDITIONS OF ANY KIND, either express or implied.
# See the License for the specific language governing permissions and
# limitations under the License.
#
cmake_minimum_required(VERSION 3.0)

PROJECT(libzrtpcpp)

SET(CPACK_PACKAGE_VERSION_MAJOR 5)
SET(CPACK_PACKAGE_VERSION_MINOR 0)
SET(CPACK_PACKAGE_VERSION_PATCH 0)

set (VERSION 5.0.0)
set (SOVERSION 5)

# Define supported command line parameters.
#
# Example to build the tivi client: cmake -DTIVI=true ..
# Without any options cmake generates libzrtpcpp for use with GNU ccRTP
#
option(CCRTP "Build library to use with GNU ccRTP." OFF)
option(CORE_LIB "Build core library only, no spcific client support." OFF)
option(CRYPTO_STANDALONE "Use embedded crypto and big number modules." ON)
option(TIVI "Build library for the tivi client, implies '-DCRYPTO_STNDALONE=ON' and '-DSDES=ON'." OFF)
option(WEBRTC "Create static lib for webRTC, with SIDH support." OFF)
option(SQLITE "Use SQLite DB as backend for ZRTP cache." OFF)
option(SQLCIPHER "Use SQLCipher DB as backend for ZRTP cache." OFF)
option(SRTP "Include SRTP when not building for CCRTP." OFF)
option(AXO "Include Axolotl support when not building for CCRTP." OFF)
option(TESTS "Generate Unit test." OFF)

option(ANDROID "Generate Android makefiles (Android.mk)" OFF)
option(JAVA "Generate Java support files (requires JDK and SWIG)" OFF)

<<<<<<< HEAD
if(MSVC60)
    set(BUILD_STATIC ON CACHE BOOL "static linking only" FORCE)
    MARK_AS_ADVANCED(BUILD_STATIC)
else()
    option(BUILD_STATIC "Set to OFF to build shared libraries" OFF)
endif()
=======
## The following option are used for SIDH mainly
option(SIDH "Include SIDH Post-Quantum algorithm." OFF)

option(X64 "Set this to true to build for a x64 (64 bit) architecture." OFF)
option(X86 "Set this to true to build for a x86 (32 bit) architecture." OFF)
option(ARM "Set this to true to build for a ARM (32 bit) architecture." OFF)
option(ARM64 "Set this to true to build for a ARM64 (64 bit) architecture." OFF)
option(GENERIC "Set this to true to use the portable implementation." OFF)
>>>>>>> 57d2f22c

#
# If your project needs SAS relay support (refer to RFC6189 chapter 7.3) then
# uncomment the following add_definitiones statement. Make sure you understand
# the consequences.
## add_definitions(-DZRTP_SAS_RELAY_SUPPORT)

# **** Check what and how to build ****
#
if (CCRTP AND (TIVI OR CORE_LIB OR WEBRTC))
    MESSAGE(FATAL_ERROR "Cannot build more than one client at once. Use different build directories.")
endif()

if (TIVI AND (CCRTP OR CORE_LIB OR WEBRTC))
    MESSAGE(FATAL_ERROR "Cannot build more than one client at once. Use different build directories.")
endif()

if (CORE_LIB AND (CCRTP OR TIVI OR WEBRTC))
    MESSAGE(FATAL_ERROR "Cannot build more than one client at once. Use different build directories.")
endif()

if (WEBRTC AND (CCRTP OR TIVI OR CORE_LIB))
    MESSAGE(FATAL_ERROR "Cannot build more than one client at once. Use different build directories.")
endif()

if (SQLITE AND SQLCIPHER)
    MESSAGE(FATAL_ERROR "Cannot build with multiple DB backends.")
endif()

if (CCRTP)
    set (PACKAGE libzrtpcpp)
    set(zrtplibName zrtpcpp)
    set(SRTP false)
elseif (TIVI)
    set (PACKAGE libzrtptivi)
    set(zrtplibName zrtptivi)
    set(CRYPTO_STANDALONE true)
    set(SDES true)
    set(SRTP true)
elseif (CORE_LIB)
    set (PACKAGE libzrtpcore)
    set(zrtplibName zrtpcppcore)
<<<<<<< HEAD
    if (ANDROID)
        set(BUILD_STATIC ON)
    endif()
=======
elseif (WEBRTC)
    set (PACKAGE libzrtpwebrtc)
    set(zrtplibName zrtpcppwebrtc)
    set(SQLITE true)
    set(ANDROID true)
    set(SIDH true)      ## For SIDH testing
>>>>>>> 57d2f22c
else()
    MESSAGE(FATAL_ERROR "No client defined: define client using -DCCRTP=true, or -DTIVI=true, or -DCORE_LIB=true.")
endif()

<<<<<<< HEAD
=======
if (SIDH)
    if(X64)
        set(SIDH_ARCHITECTURE -D_AMD64_)
        set(SIDH_X64 true)
    elseif(X86)
        set (SIDH_ARCHITECTURE -D_X86_)
        set(SIDH_X86 true)
    elseif(ARM)
        set(SIDH_ARCHITECTURE -D_ARM_)
        set(SIDH_ARM true)
    elseif(ARM64)
        set(SIDH_ARCHITECTURE -D_ARM64_)
        set(SIDH_ARM64 true)
    elseif()
        message(FATAL_ERROR "No SIDH architecture selected.")
    endif()
    if (GENERIC OR SIDH_ARM OR SIDH_X86)        # No ASM module available for x86 and ARM, use generic
        set (USE_GENERIC -D_GENERIC_)
        set(SIDH_GENERIC true)
    endif()
endif()


if(MSVC60)
    set(BUILD_STATIC ON CACHE BOOL "static linking only" FORCE)
    MARK_AS_ADVANCED(BUILD_STATIC)
else()
    option(BUILD_STATIC "Set to OFF to build shared libraries" OFF)
endif()

string(TOLOWER "${CMAKE_BUILD_TYPE}" build_type)
if ("debug" STREQUAL build_type)
    set (LOG_MAX_LEVEL "-DLOG_MAX_LEVEL=VERBOSE")
    set(CMAKE_CXX_FLAGS_DEBUG "${CMAKE_CXX_FLAGS_DEBUG} -DLOG_MAX_LEVEL=VERBOSE")
else()
    set (LOG_MAX_LEVEL "-DLOG_MAX_LEVEL=WARNING")
    set(CMAKE_CXX_FLAGS_DEBUG "${CMAKE_CXX_FLAGS_DEBUG} -DLOG_MAX_LEVEL=WARNING")
endif()

>>>>>>> 57d2f22c
# set to true for debug and trace during CMakeLists development
# set(CMAKE_VERBOSE_MAKEFILE TRUE)

execute_process(COMMAND git rev-parse --short HEAD OUTPUT_VARIABLE GIT_COMMIT)
STRING(REGEX REPLACE "(\r?\n)+$" "" GIT_COMMIT "${GIT_COMMIT}")

# include most of the fine stuff we need
include(FindPkgConfig)
include(CheckLibraryExists)
include(CheckIncludeFiles)
include(CheckFunctionExists)

if (NOT LIB_SUFFIX)
    set(LIBDIRNAME "lib")
    # this caused problems in debian where it has to always be lib....
    if (NOT EXISTS /etc/debian_version)
        if ( "${CMAKE_SYSTEM_PROCESSOR}" STREQUAL "x86_64" )
            set(LIBDIRNAME "lib64")
        endif()
    endif()
else()
    set(LIBDIRNAME "lib${LIB_SUFFIX}")
endif()

MESSAGE(STATUS "Configuring GNU ${PROJECT_NAME} ${VERSION} for ${PACKAGE}, commit: ${GIT_COMMIT} ...")

set(CMAKE_MACOSX_RPATH 1)

check_include_files(stdlib.h HAVE_STDLIB_H)
check_include_files(string.h HAVE_STRING_H)

if (NOT CRYPTO_STANDALONE)
    pkg_check_modules(OPENSSL libcrypto>=0.9.8)
    if (OPENSSL_FOUND)
      set(CMAKE_REQUIRED_INCLUDES ${CMAKE_REQUIRED_INCLUDES} ${OPENSSL_INCLUDE_DIRS}) #update include files search directory
      check_include_files(openssl/bn.h HAVE_OPENSSL_BN_H)
      check_include_files(openssl/aes.h HAVE_OPENSSL_AES_H)
      check_include_files(openssl/sha.h HAVE_OPENSSL_SHA_H)
      check_library_exists(crypto EVP_CipherInit_ex "${OPENSSL_LIBDIR}" HAVE_SSL_CRYPT) #use search lib directory from pkg-config
      set(LIBS ${LIBS} -lcrypto)
      set(CRYPTOBACKEND "libcrypto >= 0.9.8")
      set(BUILD_REQ "libopenssl-devel >= 0.9.8")
      set(PACKAGE_REQ "libopenssl >= 0.9.8")
      add_definitions(-DZRTP_OPENSSL)
      include_directories(${OPENSSL_INCLUDE_DIRS}) #update includes directory from pkg-config
      MESSAGE(STATUS "Using OpenSSL crypto backend")
  else()
      message(FATAL_ERROR "No crypto library found")
  endif()
else()
    # For crypto standalone mode we need to configure the bnlib.
    check_include_files(stdint.h HAVE_STDINT_H)
    check_include_files(stdint.h HAVE_ASSERT_H)
    check_include_files(limits.h HAVE_LIMITS_H)

    check_function_exists(memmove HAVE_MEMMOVE)
    check_function_exists(memcpy HAVE_MEMCPY)

    # necessary and required modules checked, ready to generate config.h
    configure_file(${CMAKE_SOURCE_DIR}/bnlib/bnconfig.h.cmake ${CMAKE_CURRENT_BINARY_DIR}/bnconfig.h)
    MESSAGE(STATUS "Using internal (standalone) crypto functions")

endif()

if (NOT ANDROID)
    if (SQLITE)
        pkg_check_modules(SQLITE3 sqlite3>=3.7)
        if (SQLITE3_FOUND)
            check_include_files(sqlite3.h HAVE_SQLITE_H)
            set(LIBS ${LIBS} -lsqlite3)
            MESSAGE(STATUS "Using SQLite based ZRTP cache")
        else()
            message(FATAL_ERROR "SQLite3 library not found")
        endif()
    elseif(SQLCIPHER)
        pkg_check_modules(SQLCIPHER sqlcipher>=3.7)
        if (SQLCIPHER_FOUND)
            set(CMAKE_REQUIRED_INCLUDES ${CMAKE_REQUIRED_INCLUDES} ${SQLCIPHER_INCLUDE_DIRS})
            check_include_files(sqlite3.h HAVE_SQLCIPHER_H)
            set(LIBS ${LIBS} ${SQLCIPHER_LDFLAGS})
            MESSAGE(STATUS "Using SQlCipher based ZRTP cache: ${SQLCIPHER_LIBRARIES} ${SQLCIPHER_LIBRARY_DIRS} ${SQLCIPHER_LDFLAGS}")
            add_definitions(-DSQL_CIPHER -DSQLITE_HAS_CODEC)
            include_directories(${SQLCIPHER_INCLUDE_DIRS}) #update includes directory from pkg-config
        else()
            message(FATAL_ERROR "SQLCipher library not found")
        endif()
    endif()
endif()

# necessary and required modules checked, ready to generate config.h in top-level build directory
configure_file(config.h.cmake ${CMAKE_BINARY_DIR}/config.h)

if(CMAKE_COMPILER_IS_GNUCXX)
    add_definitions(-DNEW_STDCPP)
endif()


if (AXO)
    add_definitions(-DAXO_SUPPORT)
endif()

if (TESTS)
    # -Wall, -pedantic produce a lot of warning when compiling gtest and/or gmock macros
    add_definitions(-DUNIT_TESTS)
    set(CMAKE_CXX_FLAGS "${CMAKE_CXX_FLAGS} -std=c++17 -g -O2 -fno-strict-aliasing -Wno-unknown-pragmas ${LOG_MAX_LEVEL}")
else()
    set(CMAKE_CXX_FLAGS "${CMAKE_CXX_FLAGS} -Wall -pedantic -std=c++17 -g -O2 -fno-strict-aliasing -Wno-unknown-pragmas ${LOG_MAX_LEVEL}")
endif()

if (SIDH)
    add_definitions(-DENABLE_SIDH ${SIDH_ARCHITECTURE} ${USE_GENERIC} -D__LINUX__)

    ## The common SIDH sources
    set(sidh751_src
            ${CMAKE_SOURCE_DIR}/cryptcommon/sidhp751/ec_isogeny.c
            ${CMAKE_SOURCE_DIR}/cryptcommon/sidhp751/fpx.c
            ${CMAKE_SOURCE_DIR}/cryptcommon/sidhp751/kex.c
            ${CMAKE_SOURCE_DIR}/cryptcommon/sidhp751/SIDH.c
            ${CMAKE_SOURCE_DIR}/cryptcommon/sidhp751/SIDH_setup.c
            ${CMAKE_SOURCE_DIR}/cryptcommon/sidhp751/keymanagement/SidhKeyManagement.cpp)

    ## Use generic portable variant
    # NOTE: see client specific CMakeLists.txt setting the properties for the *.S files
    if (SIDH_GENERIC)
        set (sidh751_extra_src ${CMAKE_SOURCE_DIR}/cryptcommon/sidhp751/generic/fp_generic.c)
    elseif(SIDH_X64)
        set(sidh751_extra_src ${CMAKE_SOURCE_DIR}/cryptcommon/sidhp751/AMD64/fp_x64.c
                ${CMAKE_SOURCE_DIR}/cryptcommon/sidhp751/AMD64/fp_x64_asm.S)
    elseif(SIDH_ARM64)
        set (sidh751_extra_src ${CMAKE_SOURCE_DIR}/cryptcommon/sidhp751/ARM64/fp_arm64.c
                ${CMAKE_SOURCE_DIR}/cryptcommon/sidhp751/ARM64/fp_arm64_asm.S)
    endif()
    set (has_sidh TRUE)
endif()

include_directories(BEFORE ${CMAKE_BINARY_DIR})
include_directories (${CMAKE_SOURCE_DIR} ${CMAKE_SOURCE_DIR}/zrtp)

if(CRYPTO_STANDALONE)
    add_definitions(-DSUPPORT_NON_NIST)
    include_directories (${CMAKE_SOURCE_DIR}/bnlib)
endif()

if (SRTP)
    set (sdes_src
            ${CMAKE_SOURCE_DIR}/zrtp/ZrtpSdesStream.cpp
            ${CMAKE_SOURCE_DIR}/zrtp/libzrtpcpp/ZrtpSdesStream.h)

    if (SDES AND CRYPTO_STANDALONE)
        add_definitions(-DENABLE_SDES_MIX)  ## SDES mixer currently with standalone crypto (no openSSL)
    endif()

endif()

# **** The following source files are common for all clients ****
#
set(zrtp_src_include
        ${CMAKE_SOURCE_DIR}/zrtp/libzrtpcpp/Base32.h
        ${CMAKE_SOURCE_DIR}/zrtp/libzrtpcpp/EmojiBase32.h
        ${CMAKE_SOURCE_DIR}/zrtp/libzrtpcpp/ZIDCacheDb.h
        ${CMAKE_SOURCE_DIR}/zrtp/libzrtpcpp/ZIDCacheFile.h
        ${CMAKE_SOURCE_DIR}/zrtp/libzrtpcpp/ZIDCacheEmpty.h
        ${CMAKE_SOURCE_DIR}/zrtp/libzrtpcpp/ZIDCache.h
        ${CMAKE_SOURCE_DIR}/zrtp/libzrtpcpp/ZIDRecordDb.h
        ${CMAKE_SOURCE_DIR}/zrtp/libzrtpcpp/ZIDRecordFile.h
        ${CMAKE_SOURCE_DIR}/zrtp/libzrtpcpp/ZIDRecord.h
        ${CMAKE_SOURCE_DIR}/zrtp/libzrtpcpp/ZIDRecordEmpty.h
        ${CMAKE_SOURCE_DIR}/zrtp/libzrtpcpp/zrtpB64Decode.h
        ${CMAKE_SOURCE_DIR}/zrtp/libzrtpcpp/zrtpB64Encode.h
        ${CMAKE_SOURCE_DIR}/zrtp/libzrtpcpp/zrtpCacheDbBackend.h
        ${CMAKE_SOURCE_DIR}/zrtp/libzrtpcpp/ZrtpCallback.h
        ${CMAKE_SOURCE_DIR}/zrtp/libzrtpcpp/ZrtpCallbackWrapper.h
        ${CMAKE_SOURCE_DIR}/zrtp/libzrtpcpp/ZrtpCodes.h
        ${CMAKE_SOURCE_DIR}/zrtp/libzrtpcpp/ZrtpConfigure.h
        ${CMAKE_SOURCE_DIR}/zrtp/libzrtpcpp/ZrtpCrc32.h
        ${CMAKE_SOURCE_DIR}/zrtp/libzrtpcpp/ZrtpCWrapper.h
        ${CMAKE_SOURCE_DIR}/zrtp/libzrtpcpp/ZRtp.h
        ${CMAKE_SOURCE_DIR}/zrtp/libzrtpcpp/ZrtpPacketBase.h
        ${CMAKE_SOURCE_DIR}/zrtp/libzrtpcpp/ZrtpPacketClearAck.h
        ${CMAKE_SOURCE_DIR}/zrtp/libzrtpcpp/ZrtpPacketCommit.h
        ${CMAKE_SOURCE_DIR}/zrtp/libzrtpcpp/ZrtpPacketConf2Ack.h
        ${CMAKE_SOURCE_DIR}/zrtp/libzrtpcpp/ZrtpPacketConfirm.h
        ${CMAKE_SOURCE_DIR}/zrtp/libzrtpcpp/ZrtpPacketDHPart.h
        ${CMAKE_SOURCE_DIR}/zrtp/libzrtpcpp/ZrtpPacketErrorAck.h
        ${CMAKE_SOURCE_DIR}/zrtp/libzrtpcpp/ZrtpPacketError.h
        ${CMAKE_SOURCE_DIR}/zrtp/libzrtpcpp/ZrtpPacketGoClear.h
        ${CMAKE_SOURCE_DIR}/zrtp/libzrtpcpp/zrtpPacket.h
        ${CMAKE_SOURCE_DIR}/zrtp/libzrtpcpp/ZrtpPacketHelloAck.h
        ${CMAKE_SOURCE_DIR}/zrtp/libzrtpcpp/ZrtpPacketHello.h
        ${CMAKE_SOURCE_DIR}/zrtp/libzrtpcpp/ZrtpPacketPingAck.h
        ${CMAKE_SOURCE_DIR}/zrtp/libzrtpcpp/ZrtpPacketPing.h
        ${CMAKE_SOURCE_DIR}/zrtp/libzrtpcpp/ZrtpPacketRelayAck.h
        ${CMAKE_SOURCE_DIR}/zrtp/libzrtpcpp/ZrtpPacketSASrelay.h
        ${CMAKE_SOURCE_DIR}/zrtp/libzrtpcpp/ZrtpStateClass.h
        ${CMAKE_SOURCE_DIR}/zrtp/libzrtpcpp/ZrtpStates.h
        ${CMAKE_SOURCE_DIR}/zrtp/libzrtpcpp/ZrtpTextData.h
        ${CMAKE_SOURCE_DIR}/zrtp/libzrtpcpp/ZrtpUserCallback.h
        )

set(zrtp_src_no_cache
        ${CMAKE_SOURCE_DIR}/zrtp/ZrtpCallbackWrapper.cpp
        ${CMAKE_SOURCE_DIR}/zrtp/ZRtp.cpp
        ${CMAKE_SOURCE_DIR}/zrtp/ZrtpCrc32.cpp
        ${CMAKE_SOURCE_DIR}/zrtp/ZrtpPacketCommit.cpp
        ${CMAKE_SOURCE_DIR}/zrtp/ZrtpPacketConf2Ack.cpp
        ${CMAKE_SOURCE_DIR}/zrtp/ZrtpPacketConfirm.cpp
        ${CMAKE_SOURCE_DIR}/zrtp/ZrtpPacketDHPart.cpp
        ${CMAKE_SOURCE_DIR}/zrtp/ZrtpPacketGoClear.cpp
        ${CMAKE_SOURCE_DIR}/zrtp/ZrtpPacketClearAck.cpp
        ${CMAKE_SOURCE_DIR}/zrtp/ZrtpPacketHelloAck.cpp
        ${CMAKE_SOURCE_DIR}/zrtp/ZrtpPacketHello.cpp
        ${CMAKE_SOURCE_DIR}/zrtp/ZrtpPacketError.cpp
        ${CMAKE_SOURCE_DIR}/zrtp/ZrtpPacketErrorAck.cpp
        ${CMAKE_SOURCE_DIR}/zrtp/ZrtpPacketPingAck.cpp
        ${CMAKE_SOURCE_DIR}/zrtp/ZrtpPacketPing.cpp
        ${CMAKE_SOURCE_DIR}/zrtp/ZrtpPacketSASrelay.cpp
        ${CMAKE_SOURCE_DIR}/zrtp/ZrtpPacketRelayAck.cpp
        ${CMAKE_SOURCE_DIR}/zrtp/ZrtpStateClass.cpp
        ${CMAKE_SOURCE_DIR}/zrtp/ZrtpTextData.cpp
        ${CMAKE_SOURCE_DIR}/zrtp/ZrtpConfigure.cpp
        ${CMAKE_SOURCE_DIR}/zrtp/ZrtpCWrapper.cpp
        ${CMAKE_SOURCE_DIR}/zrtp/Base32.cpp
        ${CMAKE_SOURCE_DIR}/zrtp/EmojiBase32.cpp
        ${CMAKE_SOURCE_DIR}/zrtp/zrtpB64Encode.c
        ${CMAKE_SOURCE_DIR}/zrtp/zrtpB64Decode.c
        ${CMAKE_SOURCE_DIR}/common/icuUtf8.c
        ${CMAKE_SOURCE_DIR}/common/icuUtf.h
        ${CMAKE_SOURCE_DIR}/common/osSpecifics.c
        ${CMAKE_SOURCE_DIR}/common/osSpecifics.h
        ${CMAKE_SOURCE_DIR}/common/Utilities.cpp
        ${CMAKE_SOURCE_DIR}/common/Utilities.h
        ${CMAKE_SOURCE_DIR}/common/typedefs.h
        ${CMAKE_SOURCE_DIR}/common/ZrtpTimeoutProvider.h
        ${CMAKE_SOURCE_DIR}/common/SecureArray.h
        ${CMAKE_SOURCE_DIR}/common/Constants.h
        ${CMAKE_SOURCE_DIR}/logging/Logger.cpp
        ${CMAKE_SOURCE_DIR}/logging/ZrtpLogging.cpp
        ${CMAKE_SOURCE_DIR}/logging/logger_config.h
        ${CMAKE_SOURCE_DIR}/logging/osSpecifics.h
        ${sdes_src} ${zrtp_src_include})

set(bnlib_src
        ${CMAKE_SOURCE_DIR}/bnlib/bn00.c
        ${CMAKE_SOURCE_DIR}/bnlib/lbn00.c
        ${CMAKE_SOURCE_DIR}/bnlib/bn.c
        ${CMAKE_SOURCE_DIR}/bnlib/lbnmem.c
        ${CMAKE_SOURCE_DIR}/bnlib/sieve.c
        ${CMAKE_SOURCE_DIR}/bnlib/prime.c
        ${CMAKE_SOURCE_DIR}/bnlib/bnprint.c
        ${CMAKE_SOURCE_DIR}/bnlib/jacobi.c
        ${CMAKE_SOURCE_DIR}/bnlib/germain.c
        ${CMAKE_SOURCE_DIR}/bnlib/ec/ec.c
        ${CMAKE_SOURCE_DIR}/bnlib/ec/ecdh.c
        ${CMAKE_SOURCE_DIR}/bnlib/ec/curve25519-donna.c)

set(zrtp_skein_src
        ${CMAKE_SOURCE_DIR}/zrtp/crypto/skein256.h
        ${CMAKE_SOURCE_DIR}/zrtp/crypto/skein384.h
        ${CMAKE_SOURCE_DIR}/zrtp/crypto/skeinMac256.h
        ${CMAKE_SOURCE_DIR}/zrtp/crypto/skeinMac384.h
        ${CMAKE_SOURCE_DIR}/zrtp/crypto/standalone/skeinMac256.cpp
        ${CMAKE_SOURCE_DIR}/zrtp/crypto/standalone/skein256.cpp
        ${CMAKE_SOURCE_DIR}/zrtp/crypto/standalone/skeinMac384.cpp
        ${CMAKE_SOURCE_DIR}/zrtp/crypto/standalone/skein384.cpp)

set(zrtp_crypto_includes
        ${CMAKE_SOURCE_DIR}/zrtp/crypto/aesCFB.h
        ${CMAKE_SOURCE_DIR}/zrtp/crypto/hmac256.h
        ${CMAKE_SOURCE_DIR}/zrtp/crypto/hmac384.h
        ${CMAKE_SOURCE_DIR}/zrtp/crypto/sha2.h
        ${CMAKE_SOURCE_DIR}/zrtp/crypto/sha256.h
        ${CMAKE_SOURCE_DIR}/zrtp/crypto/sha384.h
        ${CMAKE_SOURCE_DIR}/zrtp/crypto/twoCFB.h
        ${CMAKE_SOURCE_DIR}/zrtp/crypto/zrtpDH.h
        )

set(zrtp_standalone_crypto_src
        ${CMAKE_SOURCE_DIR}/zrtp/crypto/standalone/zrtpDH.cpp
        ${CMAKE_SOURCE_DIR}/zrtp/crypto/standalone/hmac256.cpp
        ${CMAKE_SOURCE_DIR}/zrtp/crypto/standalone/sha256.cpp
        ${CMAKE_SOURCE_DIR}/zrtp/crypto/standalone/hmac384.cpp
        ${CMAKE_SOURCE_DIR}/zrtp/crypto/standalone/sha384.cpp
        ${CMAKE_SOURCE_DIR}/zrtp/crypto/standalone/aesCFB.cpp
        ${CMAKE_SOURCE_DIR}/zrtp/crypto/standalone/twoCFB.cpp
        ${CMAKE_SOURCE_DIR}/zrtp/crypto/standalone/sha2.c
        ${zrtp_crypto_includes})

set(zrtp_src ${zrtp_src_no_cache}
        ${CMAKE_SOURCE_DIR}/zrtp/ZIDCacheEmpty.cpp
        ${CMAKE_SOURCE_DIR}/zrtp/ZIDRecordEmpty.cpp
        ${CMAKE_SOURCE_DIR}/zrtp/ZIDCacheFile.cpp
        ${CMAKE_SOURCE_DIR}/zrtp/ZIDRecordFile.cpp)

if (SQLITE OR SQLCIPHER)
    add_definitions(-DZID_DATABASE)
    set(zrtp_src ${zrtp_src}
        ${CMAKE_SOURCE_DIR}/zrtp/ZIDCacheDb.cpp
        ${CMAKE_SOURCE_DIR}/zrtp/ZIDRecordDb.cpp
        ${CMAKE_SOURCE_DIR}/zrtp/zrtpCacheSqliteBackend.c)
endif()

if (CCRTP)
    add_subdirectory(clients/ccrtp)
endif()

if (TIVI)
    add_subdirectory(clients/tivi)
endif()

if (CORE_LIB)
    add_subdirectory(clients/genericClient)
endif()

if (WEBRTC)
    add_subdirectory(clients/webrtc)
endif()

if (TESTS)
    # Download and unpack googletest at configure time.
    configure_file(CMakeLists_gtest.txt.in googletest-download/CMakeLists.txt)
    execute_process(COMMAND ${CMAKE_COMMAND} -G "${CMAKE_GENERATOR}" .
            RESULT_VARIABLE result
            WORKING_DIRECTORY ${CMAKE_CURRENT_BINARY_DIR}/googletest-download )
    if(result)
        message(FATAL_ERROR "CMake step for googletest failed: ${result}")
    endif()
    execute_process(COMMAND ${CMAKE_COMMAND} --build .
            RESULT_VARIABLE result
            WORKING_DIRECTORY ${CMAKE_CURRENT_BINARY_DIR}/googletest-download )
    if(result)
        message(FATAL_ERROR "Build step for googletest failed: ${result}")
    endif()

    # Prevent overriding the parent project's compiler/linker
    # settings on Windows
    set(gtest_force_shared_crt ON CACHE BOOL "" FORCE)

    # Add googletest directly to our build. This defines
    # the gtest and gtest_main targets.
    add_subdirectory(${CMAKE_CURRENT_BINARY_DIR}/googletest-src
            ${CMAKE_CURRENT_BINARY_DIR}/googletest-build
            EXCLUDE_FROM_ALL)

    # The gtest/gtest_main targets carry header search path
    # dependencies automatically when using CMake 2.8.11 or
    # later. Otherwise we have to add them here ourselves.
    if (CMAKE_VERSION VERSION_LESS 2.8.11)
        include_directories("${gtest_SOURCE_DIR}/include")
    endif()

    add_subdirectory(unittests)
    add_subdirectory(demo)
endif()

##very useful for macosx, specially when using gtkosx bundler
if(APPLE)
    if (NOT CMAKE_INSTALL_NAME_DIR)
        set(CMAKE_INSTALL_NAME_DIR "${CMAKE_INSTALL_PREFIX}/lib" CACHE STRING "CMAKE_INSTALL_NAME_DIR set for macosx" )
    endif (NOT CMAKE_INSTALL_NAME_DIR)
endif(APPLE)<|MERGE_RESOLUTION|>--- conflicted
+++ resolved
@@ -43,23 +43,21 @@
 option(ANDROID "Generate Android makefiles (Android.mk)" OFF)
 option(JAVA "Generate Java support files (requires JDK and SWIG)" OFF)
 
-<<<<<<< HEAD
+## The following option are used for SIDH mainly
+option(SIDH "Include SIDH Post-Quantum algorithm." OFF)
+
+option(X64 "Set this to true to build for a x64 (64 bit) architecture." OFF)
+option(X86 "Set this to true to build for a x86 (32 bit) architecture." OFF)
+option(ARM "Set this to true to build for a ARM (32 bit) architecture." OFF)
+option(ARM64 "Set this to true to build for a ARM64 (64 bit) architecture." OFF)
+option(GENERIC "Set this to true to use the portable implementation." OFF)
+
 if(MSVC60)
     set(BUILD_STATIC ON CACHE BOOL "static linking only" FORCE)
     MARK_AS_ADVANCED(BUILD_STATIC)
 else()
     option(BUILD_STATIC "Set to OFF to build shared libraries" OFF)
 endif()
-=======
-## The following option are used for SIDH mainly
-option(SIDH "Include SIDH Post-Quantum algorithm." OFF)
-
-option(X64 "Set this to true to build for a x64 (64 bit) architecture." OFF)
-option(X86 "Set this to true to build for a x86 (32 bit) architecture." OFF)
-option(ARM "Set this to true to build for a ARM (32 bit) architecture." OFF)
-option(ARM64 "Set this to true to build for a ARM64 (64 bit) architecture." OFF)
-option(GENERIC "Set this to true to use the portable implementation." OFF)
->>>>>>> 57d2f22c
 
 #
 # If your project needs SAS relay support (refer to RFC6189 chapter 7.3) then
@@ -102,24 +100,19 @@
 elseif (CORE_LIB)
     set (PACKAGE libzrtpcore)
     set(zrtplibName zrtpcppcore)
-<<<<<<< HEAD
     if (ANDROID)
         set(BUILD_STATIC ON)
     endif()
-=======
 elseif (WEBRTC)
     set (PACKAGE libzrtpwebrtc)
     set(zrtplibName zrtpcppwebrtc)
     set(SQLITE true)
     set(ANDROID true)
     set(SIDH true)      ## For SIDH testing
->>>>>>> 57d2f22c
 else()
     MESSAGE(FATAL_ERROR "No client defined: define client using -DCCRTP=true, or -DTIVI=true, or -DCORE_LIB=true.")
 endif()
 
-<<<<<<< HEAD
-=======
 if (SIDH)
     if(X64)
         set(SIDH_ARCHITECTURE -D_AMD64_)
@@ -143,13 +136,6 @@
 endif()
 
 
-if(MSVC60)
-    set(BUILD_STATIC ON CACHE BOOL "static linking only" FORCE)
-    MARK_AS_ADVANCED(BUILD_STATIC)
-else()
-    option(BUILD_STATIC "Set to OFF to build shared libraries" OFF)
-endif()
-
 string(TOLOWER "${CMAKE_BUILD_TYPE}" build_type)
 if ("debug" STREQUAL build_type)
     set (LOG_MAX_LEVEL "-DLOG_MAX_LEVEL=VERBOSE")
@@ -159,7 +145,6 @@
     set(CMAKE_CXX_FLAGS_DEBUG "${CMAKE_CXX_FLAGS_DEBUG} -DLOG_MAX_LEVEL=WARNING")
 endif()
 
->>>>>>> 57d2f22c
 # set to true for debug and trace during CMakeLists development
 # set(CMAKE_VERBOSE_MAKEFILE TRUE)
 
@@ -252,6 +237,8 @@
 # necessary and required modules checked, ready to generate config.h in top-level build directory
 configure_file(config.h.cmake ${CMAKE_BINARY_DIR}/config.h)
 
+set(CMAKE_CXX_FLAGS "${CMAKE_CXX_FLAGS} -Wall -pedantic -std=c++17 -g -O2 -fno-strict-aliasing -Wno-unknown-pragmas")
+
 if(CMAKE_COMPILER_IS_GNUCXX)
     add_definitions(-DNEW_STDCPP)
 endif()
@@ -262,7 +249,6 @@
 endif()
 
 if (TESTS)
-    # -Wall, -pedantic produce a lot of warning when compiling gtest and/or gmock macros
     add_definitions(-DUNIT_TESTS)
     set(CMAKE_CXX_FLAGS "${CMAKE_CXX_FLAGS} -std=c++17 -g -O2 -fno-strict-aliasing -Wno-unknown-pragmas ${LOG_MAX_LEVEL}")
 else()
