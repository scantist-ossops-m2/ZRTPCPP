//
// Licensed under the Apache License, Version 2.0 (the "License");
// you may not use this file except in compliance with the License.
// You may obtain a copy of the License at
//
//    http://www.apache.org/licenses/LICENSE-2.0
//
// Unless required by applicable law or agreed to in writing, software
// distributed under the License is distributed on an "AS IS" BASIS,
// WITHOUT WARRANTIES OR CONDITIONS OF ANY KIND, either express or implied.
// See the License for the specific language governing permissions and
// limitations under the License.
//
// Created by werner on 28.01.20.
// Copyright (c) 2020 Werner Dittmann. All rights reserved.
//

#include <zrtp/libzrtpcpp/ZrtpConfigure.h>
#include <zrtp/libzrtpcpp/ZRtp.h>
#include <thread>
#include <condition_variable>
#include "../logging/ZrtpLogging.h"
#include "ZrtpTestCommon.h"

using namespace std;

using testing::_;
using testing::Ge;
using testing::SaveArg;
using testing::DoAll;
using testing::Eq;

string aliceId;
string bobId;
uint8_t aliceZid[] = {1, 2, 3, 4, 5, 6, 7, 8, 9, 10, 11, 12};
uint8_t bobZid[] = {2, 3, 4, 5, 6, 7, 8, 9, 10, 11, 12, 13};


// This fixture contains necessary functions and data to run two independent
// ZRtp instances in two threads. This setup allows to run these two instances
// and perform a 'send/receive' of ZRTP packet. Using the mock callbacks we
// can perform several tests during the data exchange, save some intermediate
// data and check them after the ZRTP protocol run completes.
class ZrtpBasicRunFixture: public ::testing::Test {
public:
    ZrtpBasicRunFixture() = default;

    ZrtpBasicRunFixture(const ZrtpBasicRunFixture& other) = delete;
    ZrtpBasicRunFixture(const ZrtpBasicRunFixture&& other) = delete;
    ZrtpBasicRunFixture& operator= (const ZrtpBasicRunFixture& other) = delete;
    ZrtpBasicRunFixture& operator= (const ZrtpBasicRunFixture&& other) = delete;

    void SetUp() override {
        // code here will execute just before the test ensues
        LOGGER_INSTANCE setLogLevel(INFO);
        aliceId = "Alice";
        bobId = "Bob";
    }

    void TearDown() override {
        // code here will be called just after the test completes
        // ok to through exceptions from here if need be
        aliceId.clear();
        bobId.clear();

        if (aliceThread.joinable()) aliceThread.join();
        aliceQueue.clear();

        if (bobThread.joinable()) bobThread.join();
        bobQueue.clear();
    }

    ~ZrtpBasicRunFixture( ) override {
        // cleanup any pending stuff, but no exceptions allowed
        LOGGER_INSTANCE setLogLevel(VERBOSE);
    }

    // region Alice functions
    void aliceSetupThread(shared_ptr<ZrtpConfigure>& configure) {
        shared_ptr<ZrtpCallback> cb = aliceCb;      // perform implicit up-cast to base class
        aliceZrtp = make_unique<ZRtp>(aliceZid, cb, aliceId, configure, false, false);
        aliceZrtp->setTransportOverhead(0);     // Testing, no transport protocol (e.g RTP)
        aliceThread = thread(aliceZrtpRun, this);
    }

    void aliceStartThread() {
        aliceThreadRun = true;
        aliceStartCv.notify_all();
    }

    void aliceStopThread() {
        aliceThreadRun = false;
        aliceQueueCv.notify_all();
    }

    void aliceQueueData(uint8_t const * packetData, int32_t length) {
        auto* header = (zrtpPacketHeader_t *)packetData;
        string packetType((char *)header->messageType, sizeof(header->messageType));
        LOGGER(INFO, "Bob   --> ", packetType)

        auto data = std::make_unique<uint8_t[]>(length);
        memcpy(data.get(), packetData, length);
        pair<unique_ptr<uint8_t[]>, size_t> dataPair(move(data), length);

        unique_lock<mutex> queueLock(aliceQueueMutex);
        aliceQueue.push_back(move(dataPair));
        queueLock.unlock();
        aliceQueueCv.notify_all();
    }

    static void aliceZrtpRun(ZrtpBasicRunFixture *thiz) {
        {
            unique_lock<mutex> startLock(thiz->aliceStartMutex);
            while (!thiz->aliceThreadRun) {
                thiz->aliceStartCv.wait(startLock);
            }
            thiz->aliceZrtp->startZrtpEngine();
        }
        unique_lock<mutex> queueLock(thiz->aliceQueueMutex);
        while (thiz->aliceThreadRun) {
            while (thiz->aliceQueue.empty() && thiz->aliceThreadRun) {
                LOGGER(DEBUGGING, "Alice thread waiting: ", thiz->aliceThreadRun)
                thiz->aliceQueueCv.wait(queueLock);
            }
            if (!thiz->aliceThreadRun) break;

            for (; !thiz->aliceQueue.empty(); thiz->aliceQueue.pop_front()) {
               auto& zrtpData = thiz->aliceQueue.front();
               queueLock.unlock();          // unlock Alice's queue while processing 'received' data, Bob may add data

               thiz->aliceZrtp->processZrtpMessage(zrtpData.first.get(), 123, zrtpData.second);

               if (!thiz->aliceThreadRun) break;
               queueLock.lock();
            }
        }

        thiz->aliceZrtp->stopZrtp();
        LOGGER(DEBUGGING, "Alice thread terminating.")
    }
    // endregion

    // region Bob functions
    void bobSetupThread(shared_ptr<ZrtpConfigure>& configure) {
        shared_ptr<ZrtpCallback> cb = bobCb;      // perform implicit up-cast to base class
        bobZrtp = make_unique<ZRtp>(bobZid, cb, bobId, configure, false, false);
        bobZrtp->setTransportOverhead(0);        // Testing, no transport protocol (e.g RTP)
        bobThread = thread(bobZrtpRun, this);
    }

    void bobStartThread() {
        bobThreadRun = true;
        bobStartCv.notify_all();
    }

    void bobStopThread() {
        bobThreadRun = false;
        bobQueueCv.notify_all();
    }

    void bobQueueData(uint8_t const * packetData, int32_t length) {
        auto* header = (zrtpPacketHeader_t *)packetData;
        string packetType((char *)header->messageType, sizeof(header->messageType));
        LOGGER(INFO, "Alice --> ", packetType)

        auto data = std::make_unique<uint8_t[]>(length);
        memcpy(data.get(), packetData, length);
        pair<unique_ptr<uint8_t[]>, size_t> dataPair(move(data), length);

        unique_lock<mutex> queueLock(bobQueueMutex);
        bobQueue.push_back(move(dataPair));
        queueLock.unlock();
        bobQueueCv.notify_all();
    }

    static void bobZrtpRun(ZrtpBasicRunFixture *thiz) {
        LOGGER(DEBUGGING, "Bob thread id: ",  std::this_thread::get_id())
        {
            unique_lock<mutex> startLock(thiz->bobStartMutex);
            while (!thiz->bobThreadRun) {
                thiz->bobStartCv.wait(startLock);
            }
            thiz->bobZrtp->startZrtpEngine();
        }
        unique_lock<mutex> queueLock(thiz->bobQueueMutex);
        while (thiz->bobThreadRun) {
            while (thiz->bobQueue.empty() && thiz->bobThreadRun) {
                LOGGER(DEBUGGING, "Bob thread waiting: ", thiz->bobThreadRun)
                thiz->bobQueueCv.wait(queueLock);
            }
            if (!thiz->bobThreadRun) break;

            for (; !thiz->bobQueue.empty(); thiz->bobQueue.pop_front()) {
                auto& zrtpData = thiz->bobQueue.front();
                queueLock.unlock();          // unlock bob's queue while processing 'received' data, Bob may add data

                thiz->bobZrtp->processZrtpMessage(zrtpData.first.get(), 321, zrtpData.second);

                if (!thiz->bobThreadRun) break;
                queueLock.lock();
            }
        }

        thiz->bobZrtp->stopZrtp();
        LOGGER(DEBUGGING, "Bob thread terminating.")
    }
    // endregion
    mutex securityOn;
    condition_variable securityOnCv;

    shared_ptr<testing::NiceMock<MockZrtpCallback>> aliceCb;
    unique_ptr<ZRtp> aliceZrtp;
    thread aliceThread;
    mutex aliceStartMutex;
    condition_variable aliceStartCv;
    mutex aliceQueueMutex;
    condition_variable aliceQueueCv;
    list<pair<unique_ptr<uint8_t[]>, size_t>> aliceQueue;

    shared_ptr<testing::NiceMock<MockZrtpCallback>> bobCb;
    unique_ptr<ZRtp> bobZrtp;
    thread bobThread;
    mutex bobStartMutex;
    condition_variable bobStartCv;
    mutex bobQueueMutex;
    condition_variable bobQueueCv;
    list<pair<unique_ptr<uint8_t[]>, size_t>> bobQueue;

    bool aliceThreadRun = false;
    bool bobThreadRun = false;
};


// Simple test to start and stop execution threads, make sure we don't have dangling locks
// after the simple start/stop
TEST_F(ZrtpBasicRunFixture, alice_check_thread_start_stop) {
    // Configure with mandatory algorithms only
    shared_ptr<ZrtpConfigure> configure = make_shared<ZrtpConfigure>();

    aliceCb = make_shared<testing::NiceMock<MockZrtpCallback>>();
    bobCb = make_shared<testing::NiceMock<MockZrtpCallback>>();

    int32_t syncs = 0;

    ON_CALL(*aliceCb, synchEnter).WillByDefault([&syncs]() { syncs++; });
    ON_CALL(*aliceCb, synchLeave).WillByDefault([&syncs]() { syncs--; });

    aliceSetupThread(configure);
    aliceStartThread();

    std::this_thread::sleep_for(std::chrono::milliseconds(50));  // time to settle thread before stopping it
    aliceStopThread();

    ASSERT_EQ(0, syncs);
}

TEST_F(ZrtpBasicRunFixture, bob_check_thread_start_stop) {
    // Configure with mandatory algorithms only
    shared_ptr<ZrtpConfigure> configure = make_shared<ZrtpConfigure>();

    aliceCb = make_shared<testing::NiceMock<MockZrtpCallback>>();
    bobCb = make_shared<testing::NiceMock<MockZrtpCallback>>();

    int32_t syncs = 0;

    ON_CALL(*bobCb, synchEnter).WillByDefault([&syncs]() { syncs++; });
    ON_CALL(*bobCb, synchLeave).WillByDefault([&syncs]() { syncs--; });

    bobSetupThread(configure);
    bobStartThread();

    std::this_thread::sleep_for(std::chrono::milliseconds(50));  // time to settle thread before stopping it
    bobStopThread();

    ASSERT_EQ(0, syncs);
}

TEST_F(ZrtpBasicRunFixture, full_run_test) {
    // Configure with mandatory algorithms only
    auto aliceConfigure = make_shared<ZrtpConfigure>();
    auto bobConfigure = make_shared<ZrtpConfigure>();

    shared_ptr<ZIDCache> aliceCache = std::make_shared<ZIDCacheEmpty>();
    aliceCache->setZid(aliceZid);
    aliceConfigure->setZidCache(aliceCache);

    shared_ptr<ZIDCache>  bobCache = std::make_shared<ZIDCacheEmpty>();
    bobCache->setZid(bobZid);
    bobConfigure->setZidCache(bobCache);

    aliceCb = make_shared<testing::NiceMock<MockZrtpCallback>>();
    bobCb = make_shared<testing::NiceMock<MockZrtpCallback>>();

    int32_t aliceTimers = 0;
    int32_t bobTimers = 0;

    bool failure = false;

    // No timeout happens in this test: Start and cancel timer calls must match
    ON_CALL(aliceCb, activateTimer).WillByDefault(DoAll(([&aliceTimers](int32_t time) { aliceTimers++; }), Return(1)));
    ON_CALL(aliceCb, cancelTimer).WillByDefault(DoAll([&aliceTimers]() { aliceTimers--; }, Return(1)));
    ON_CALL(bobCb, activateTimer).WillByDefault(DoAll(([&bobTimers](int32_t time) { bobTimers++; }), Return(1)));
    ON_CALL(bobCb, cancelTimer).WillByDefault(DoAll([&bobTimers]() { bobTimers--; }, Return(1)));

    // send data just forwards the data, no further checks yet.
    // When Alice sends data put the data into Bob's receive queue and signal 'data available'
    ON_CALL(aliceCb, sendDataZRTP(_, _))
            .WillByDefault(DoAll(([this](const uint8_t* data, int32_t length) { bobQueueData(data, length); }), Return(1)));

    // When Bob sends data put the data into Alice's receive queue and signal 'data available'
    ON_CALL(bobCb, sendDataZRTP(_, _))
            .WillByDefault(DoAll(([this](const uint8_t* data, int32_t length) { aliceQueueData(data, length); }), Return(1)));

    ON_CALL(aliceCb, sendInfo)
            .WillByDefault([](GnuZrtpCodes::MessageSeverity severity, int32_t subCode) { LOGGER(DEBUGGING, "SendInfo Alice: ", severity, ", code: ", subCode) });

    ON_CALL(bobCb, sendInfo)
            .WillByDefault([](GnuZrtpCodes::MessageSeverity severity, int32_t subCode) { LOGGER(DEBUGGING, "SendInfo Bob  : ", severity, ", code: ", subCode) });

    // We don't expect failures during the ZRTP protocol
    ON_CALL(aliceCb, zrtpNegotiationFailed)
            .WillByDefault([&failure, this](GnuZrtpCodes::MessageSeverity severity, int32_t subCode) {
                LOGGER(ERROR_LOG, "zrtpNegotiationFailed Alice: ", severity, ", code: ", subCode)
                failure = true;
                this->securityOnCv.notify_all();
            });

    ON_CALL(bobCb, zrtpNegotiationFailed)
            .WillByDefault([&failure, this](GnuZrtpCodes::MessageSeverity severity, int32_t subCode) {
                LOGGER(ERROR_LOG, "zrtpNegotiationFailed Bob  : ", severity, ", code: ", subCode)
                failure = true;
                this->securityOnCv.notify_all();
            });

    ON_CALL(aliceCb, zrtpNotSuppOther)
            .WillByDefault([&failure, this]() { failure = true; this->securityOnCv.notify_all(); });

    ON_CALL(bobCb, zrtpNotSuppOther)
            .WillByDefault([&failure, this]() { failure = true; this->securityOnCv.notify_all(); });

    EXPECT_CALL(aliceCb, zrtpNegotiationFailed(_, _)).Times(0);
    EXPECT_CALL(bobCb, zrtpNegotiationFailed(_, _)).Times(0);

    EXPECT_CALL(aliceCb, zrtpNotSuppOther).Times(0);
    EXPECT_CALL(bobCb, zrtpNotSuppOther).Times(0);

    string aliceCipher;
    string aliceSas;
    string bobCipher;
    string bobSas;

    bool aliceSecureOn = false;
    bool bobSecureOn = false;

    // These calls must happen in the given sequence during the ZRTP protocol run
    {
        testing::InSequence aliceSequence;

        // Expect the srtpSecretsReady two times: one call sets up the Initiator, the other the Responder
        // i.e. the two send/receive endpoints. Each endpoint has its own set of SRTP secrets.
        EXPECT_CALL(aliceCb, srtpSecretsReady(_, _)).Times(2).WillRepeatedly(Return(true));

        // Once all secrets set and the two endpoints are active report the ciphers and the
        // SAS. One call only.
        EXPECT_CALL(aliceCb, srtpSecretsOn(_, _, Eq(false)))
                .WillOnce([this, &aliceCipher, &aliceSas, &aliceSecureOn](string c, string s, bool v) {
                    aliceCipher = move(c);
                    aliceSas = move(s);
                    aliceSecureOn = true;
                    this->securityOnCv.notify_all();
                    LOGGER(INFO, "Alice cipher: ", aliceCipher, ", SAS: ", aliceSas)
                });

        // Terminating the ZRTP session calls the srtpSecretsOff two times: for Initiator and for Responder.
        EXPECT_CALL(aliceCb, srtpSecretsOff(_)).Times(2);
    }

    {
        testing::InSequence bobSequence;

        EXPECT_CALL(bobCb, srtpSecretsReady(_, _)).Times(2).WillRepeatedly(Return(true));

        EXPECT_CALL(bobCb, srtpSecretsOn(_, _, Eq(false)))
                .WillOnce([this, &bobCipher, &bobSas, &bobSecureOn](string c, string s, bool v) {
                    bobCipher = move(c);
                    bobSas = move(s);
                    bobSecureOn = true;
                    this->securityOnCv.notify_all();
                    LOGGER(INFO, "  Bob cipher: ", bobCipher, ", SAS: ", bobSas)
                });

        EXPECT_CALL(bobCb, srtpSecretsOff(_)).Times(2);
    }

    aliceSetupThread(aliceConfigure);
    bobSetupThread(bobConfigure);

    aliceStartThread();
    std::this_thread::sleep_for(std::chrono::milliseconds(10));

    bobStartThread();

    unique_lock<mutex> secure(securityOn);
    while (!failure && !(aliceSecureOn && bobSecureOn)) {
        securityOnCv.wait(secure);
    }
    // time to complete internal ZRTP security handling before stopping
    std::this_thread::sleep_for(std::chrono::milliseconds(20));

    aliceStopThread();
    bobStopThread();

    ASSERT_EQ(0, aliceTimers);
    ASSERT_EQ(0, bobTimers);

    ASSERT_EQ(aliceCipher, bobCipher);
    ASSERT_EQ(aliceSas, bobSas);
}

TEST_F(ZrtpBasicRunFixture, full_run_test_sidh503) {
    // Configure with mandatory algorithms only
    auto aliceConfigure = make_shared<ZrtpConfigure>();
    auto bobConfigure = make_shared<ZrtpConfigure>();

    aliceConfigure->clear();
    bobConfigure->clear();
    aliceConfigure->addAlgo(PubKeyAlgorithm, zrtpPubKeys.getByName("SDH5"));
    bobConfigure->addAlgo(PubKeyAlgorithm, zrtpPubKeys.getByName("SDH5"));


    aliceConfigure->addAlgo(HashAlgorithm, zrtpHashes.getByName("S384"));
    aliceConfigure->addAlgo(HashAlgorithm, zrtpHashes.getByName("SKN3"));
    aliceConfigure->addAlgo(CipherAlgorithm, zrtpSymCiphers.getByName("AES3"));
    aliceConfigure->addAlgo(CipherAlgorithm, zrtpSymCiphers.getByName("2FS3"));

    bobConfigure->addAlgo(HashAlgorithm, zrtpHashes.getByName("S384"));
    bobConfigure->addAlgo(HashAlgorithm, zrtpHashes.getByName("SKN3"));
    bobConfigure->addAlgo(CipherAlgorithm, zrtpSymCiphers.getByName("AES3"));
    bobConfigure->addAlgo(CipherAlgorithm, zrtpSymCiphers.getByName("2FS3"));

    shared_ptr<ZIDCache> aliceCache = std::make_shared<ZIDCacheEmpty>();
    aliceCache->setZid(aliceZid);
    aliceConfigure->setZidCache(aliceCache);

    shared_ptr<ZIDCache>  bobCache = std::make_shared<ZIDCacheEmpty>();
    bobCache->setZid(bobZid);
    bobConfigure->setZidCache(bobCache);

    int32_t aliceTimers = 0;
    int32_t bobTimers = 0;

    bool failure = false;

    // No timeout happens in this test: Start and cancel timer calls must match
    ON_CALL(aliceCb, activateTimer).WillByDefault(DoAll(([&aliceTimers](int32_t time) { aliceTimers++; }), Return(1)));
    ON_CALL(aliceCb, cancelTimer).WillByDefault(DoAll([&aliceTimers]() { aliceTimers--; }, Return(1)));
    ON_CALL(bobCb, activateTimer).WillByDefault(DoAll(([&bobTimers](int32_t time) { bobTimers++; }), Return(1)));
    ON_CALL(bobCb, cancelTimer).WillByDefault(DoAll([&bobTimers]() { bobTimers--; }, Return(1)));

    // send data just forwards the data, no further checks yet.
    // When Alice sends data put the data into Bob's receive queue and signal 'data available'
    ON_CALL(aliceCb, sendDataZRTP(_, _))
            .WillByDefault(DoAll(([this](const uint8_t* data, int32_t length) { bobQueueData(data, length); }), Return(1)));

    // When Bob sends data put the data into Alice's receive queue and signal 'data available'
    ON_CALL(bobCb, sendDataZRTP(_, _))
            .WillByDefault(DoAll(([this](const uint8_t* data, int32_t length) { aliceQueueData(data, length); }), Return(1)));

    ON_CALL(aliceCb, sendInfo)
            .WillByDefault([](GnuZrtpCodes::MessageSeverity severity, int32_t subCode) { LOGGER(DEBUGGING, "SendInfo Alice: ", severity, ", code: ", subCode) });

    ON_CALL(bobCb, sendInfo)
            .WillByDefault([](GnuZrtpCodes::MessageSeverity severity, int32_t subCode) { LOGGER(DEBUGGING, "SendInfo Bob  : ", severity, ", code: ", subCode) });

    // We don't expect failures during the ZRTP protocol
    ON_CALL(aliceCb, zrtpNegotiationFailed)
            .WillByDefault([&failure, this](GnuZrtpCodes::MessageSeverity severity, int32_t subCode) {
                LOGGER(ERROR_LOG, "zrtpNegotiationFailed Alice: ", severity, ", code: ", subCode)
                failure = true;
                this->securityOnCv.notify_all();
            });

    ON_CALL(bobCb, zrtpNegotiationFailed)
            .WillByDefault([&failure, this](GnuZrtpCodes::MessageSeverity severity, int32_t subCode) {
                LOGGER(ERROR_LOG, "zrtpNegotiationFailed Bob  : ", severity, ", code: ", subCode)
                failure = true;
                this->securityOnCv.notify_all();
            });

    ON_CALL(aliceCb, zrtpNotSuppOther)
            .WillByDefault([&failure, this]() { failure = true; this->securityOnCv.notify_all(); });

    ON_CALL(bobCb, zrtpNotSuppOther)
            .WillByDefault([&failure, this]() { failure = true; this->securityOnCv.notify_all(); });

    EXPECT_CALL(aliceCb, zrtpNegotiationFailed(_, _)).Times(0);
    EXPECT_CALL(bobCb, zrtpNegotiationFailed(_, _)).Times(0);

    EXPECT_CALL(aliceCb, zrtpNotSuppOther).Times(0);
    EXPECT_CALL(bobCb, zrtpNotSuppOther).Times(0);

    string aliceCipher;
    string aliceSas;
    string bobCipher;
    string bobSas;

    bool aliceSecureOn = false;
    bool bobSecureOn = false;

    // These calls must happen in the given sequence during the ZRTP protocol run
    {
        testing::InSequence aliceSequence;

        // Expect the srtpSecretsReady two times: one call sets up the Initiator, the other the Responder
        // i.e. the two send/receive endpoints. Each endpoint has its own set of SRTP secrets.
        EXPECT_CALL(aliceCb, srtpSecretsReady(_, _)).Times(2).WillRepeatedly(Return(true));

        // Once all secrets set and the two endpoints are active report the ciphers and the
        // SAS. One call only.
        EXPECT_CALL(aliceCb, srtpSecretsOn(_, _, Eq(false)))
                .WillOnce([this, &aliceCipher, &aliceSas, &aliceSecureOn](string c, string s, bool v) {
                    aliceCipher = move(c);
                    aliceSas = move(s);
                    aliceSecureOn = true;
                    this->securityOnCv.notify_all();
                    LOGGER(INFO, "Alice cipher: ", aliceCipher, ", SAS: ", aliceSas)
                });

        // Terminating the ZRTP session calls the srtpSecretsOff two times: for Initiator and for Responder.
        EXPECT_CALL(aliceCb, srtpSecretsOff(_)).Times(2);
    }

    {
        testing::InSequence bobSequence;

        EXPECT_CALL(bobCb, srtpSecretsReady(_, _)).Times(2).WillRepeatedly(Return(true));

        EXPECT_CALL(bobCb, srtpSecretsOn(_, _, Eq(false)))
                .WillOnce([this, &bobCipher, &bobSas, &bobSecureOn](string c, string s, bool v) {
                    bobCipher = move(c);
                    bobSas = move(s);
                    bobSecureOn = true;
                    this->securityOnCv.notify_all();
                    LOGGER(INFO, "  Bob cipher: ", bobCipher, ", SAS: ", bobSas)
                });

        EXPECT_CALL(bobCb, srtpSecretsOff(_)).Times(2);
    }

    aliceSetupThread(aliceConfigure);
    bobSetupThread(bobConfigure);

    aliceStartThread();
    std::this_thread::sleep_for(std::chrono::milliseconds(10));

    bobStartThread();

    unique_lock<mutex> secure(securityOn);
    while (!failure && !(aliceSecureOn && bobSecureOn)) {
        securityOnCv.wait(secure);
    }
    // time to complete internal ZRTP security handling before stopping
    std::this_thread::sleep_for(std::chrono::milliseconds(20));

    aliceStopThread();
    bobStopThread();

    ASSERT_EQ(0, aliceTimers);
    ASSERT_EQ(0, bobTimers);

    ASSERT_EQ(aliceCipher, bobCipher);
    ASSERT_EQ(aliceSas, bobSas);
}

TEST_F(ZrtpBasicRunFixture, full_run_test_sidh751) {
    // Configure with mandatory algorithms only
    auto aliceConfigure = make_shared<ZrtpConfigure>();
    auto bobConfigure = make_shared<ZrtpConfigure>();

    aliceConfigure->clear();
    bobConfigure->clear();
    aliceConfigure->addAlgo(PubKeyAlgorithm, zrtpPubKeys.getByName("SDH7"));
    bobConfigure->addAlgo(PubKeyAlgorithm, zrtpPubKeys.getByName("SDH7"));


    aliceConfigure->addAlgo(HashAlgorithm, zrtpHashes.getByName("S384"));
    aliceConfigure->addAlgo(HashAlgorithm, zrtpHashes.getByName("SKN3"));
    aliceConfigure->addAlgo(CipherAlgorithm, zrtpSymCiphers.getByName("AES3"));
    aliceConfigure->addAlgo(CipherAlgorithm, zrtpSymCiphers.getByName("2FS3"));

    bobConfigure->addAlgo(HashAlgorithm, zrtpHashes.getByName("S384"));
    bobConfigure->addAlgo(HashAlgorithm, zrtpHashes.getByName("SKN3"));
    bobConfigure->addAlgo(CipherAlgorithm, zrtpSymCiphers.getByName("AES3"));
    bobConfigure->addAlgo(CipherAlgorithm, zrtpSymCiphers.getByName("2FS3"));

    shared_ptr<ZIDCache> aliceCache = std::make_shared<ZIDCacheEmpty>();
    aliceCache->setZid(aliceZid);
    aliceConfigure->setZidCache(aliceCache);

    shared_ptr<ZIDCache>  bobCache = std::make_shared<ZIDCacheEmpty>();
    bobCache->setZid(bobZid);
    bobConfigure->setZidCache(bobCache);

    int32_t aliceTimers = 0;
    int32_t bobTimers = 0;

    bool failure = false;

    // No timeout happens in this test: Start and cancel timer calls must match
    ON_CALL(*aliceCb, activateTimer).WillByDefault(DoAll(([&aliceTimers](int32_t time) { aliceTimers++; }), Return(1)));
    ON_CALL(*aliceCb, cancelTimer).WillByDefault(DoAll([&aliceTimers]() { aliceTimers--; }, Return(1)));
    ON_CALL(*bobCb, activateTimer).WillByDefault(DoAll(([&bobTimers](int32_t time) { bobTimers++; }), Return(1)));
    ON_CALL(*bobCb, cancelTimer).WillByDefault(DoAll([&bobTimers]() { bobTimers--; }, Return(1)));

    // send data just forwards the data, no further checks yet.
    // When Alice sends data put the data into Bob's receive queue and signal 'data available'
    ON_CALL(*aliceCb, sendDataZRTP(_, _))
            .WillByDefault(DoAll(([this](const uint8_t* data, int32_t length) { bobQueueData(data, length); }), Return(1)));

    // When Bob sends data put the data into Alice's receive queue and signal 'data available'
    ON_CALL(*bobCb, sendDataZRTP(_, _))
            .WillByDefault(DoAll(([this](const uint8_t* data, int32_t length) { aliceQueueData(data, length); }), Return(1)));

    ON_CALL(aliceCb, sendInfo)
            .WillByDefault([](GnuZrtpCodes::MessageSeverity severity, int32_t subCode) { LOGGER(DEBUGGING, "SendInfo Alice: ", severity, ", code: ", subCode) });

    ON_CALL(bobCb, sendInfo)
            .WillByDefault([](GnuZrtpCodes::MessageSeverity severity, int32_t subCode) { LOGGER(DEBUGGING, "SendInfo Bob  : ", severity, ", code: ", subCode) });

    // We don't expect failures during the ZRTP protocol
<<<<<<< HEAD
    ON_CALL(aliceCb, zrtpNegotiationFailed)
            .WillByDefault([&failure, this](GnuZrtpCodes::MessageSeverity severity, int32_t subCode) {
                LOGGER(ERROR_LOG, "zrtpNegotiationFailed Alice: ", severity, ", code: ", subCode)
                failure = true;
                this->securityOnCv.notify_all();
            });

    ON_CALL(bobCb, zrtpNegotiationFailed)
            .WillByDefault([&failure, this](GnuZrtpCodes::MessageSeverity severity, int32_t subCode) {
                LOGGER(ERROR_LOG, "zrtpNegotiationFailed Bob  : ", severity, ", code: ", subCode)
                failure = true;
                this->securityOnCv.notify_all();
            });

    ON_CALL(aliceCb, zrtpNotSuppOther)
            .WillByDefault([&failure, this]() { failure = true; this->securityOnCv.notify_all(); });

    ON_CALL(bobCb, zrtpNotSuppOther)
            .WillByDefault([&failure, this]() { failure = true; this->securityOnCv.notify_all(); });

    EXPECT_CALL(aliceCb, zrtpNegotiationFailed(_, _)).Times(0);
    EXPECT_CALL(bobCb, zrtpNegotiationFailed(_, _)).Times(0);
=======
    EXPECT_CALL(*aliceCb, zrtpNegotiationFailed(_, _)).Times(0);
    EXPECT_CALL(*bobCb, zrtpNegotiationFailed(_, _)).Times(0);
>>>>>>> fe13e09e

    EXPECT_CALL(*aliceCb, zrtpNotSuppOther).Times(0);
    EXPECT_CALL(*bobCb, zrtpNotSuppOther).Times(0);

    string aliceCipher;
    string aliceSas;
    string bobCipher;
    string bobSas;

    bool aliceSecureOn = false;
    bool bobSecureOn = false;

    // These calls must happen in the given sequence during the ZRTP protocol run
    {
        testing::InSequence aliceSequence;

        // Expect the srtpSecretsReady two times: one call sets up the Initiator, the other the Responder
        // i.e. the two send/receive endpoints. Each endpoint has its own set of SRTP secrets.
        EXPECT_CALL(*aliceCb, srtpSecretsReady(_, _)).Times(2).WillRepeatedly(Return(true));

        // Once all secrets set and the two endpoints are active report the ciphers and the
        // SAS. One call only.
        EXPECT_CALL(*aliceCb, srtpSecretsOn(_, _, Eq(false)))
                .WillOnce([this, &aliceCipher, &aliceSas, &aliceSecureOn](string c, string s, bool v) {
                    aliceCipher = move(c);
                    aliceSas = move(s);
                    aliceSecureOn = true;
                    this->securityOnCv.notify_all();
                    LOGGER(INFO, "Alice cipher: ", aliceCipher, ", SAS: ", aliceSas)
                });

        // Terminating the ZRTP session calls the srtpSecretsOff two times: for Initiator and for Responder.
        EXPECT_CALL(*aliceCb, srtpSecretsOff(_)).Times(2);
    }

    {
        testing::InSequence bobSequence;

        EXPECT_CALL(*bobCb, srtpSecretsReady(_, _)).Times(2).WillRepeatedly(Return(true));

        EXPECT_CALL(*bobCb, srtpSecretsOn(_, _, Eq(false)))
                .WillOnce([this, &bobCipher, &bobSas, &bobSecureOn](string c, string s, bool v) {
                    bobCipher = move(c);
                    bobSas = move(s);
                    bobSecureOn = true;
                    this->securityOnCv.notify_all();
                    LOGGER(INFO, "  Bob cipher: ", bobCipher, ", SAS: ", bobSas)
                });

        EXPECT_CALL(*bobCb, srtpSecretsOff(_)).Times(2);
    }

    aliceSetupThread(aliceConfigure);
    bobSetupThread(bobConfigure);

    aliceStartThread();
    std::this_thread::sleep_for(std::chrono::milliseconds(10));

    bobStartThread();

    unique_lock<mutex> secure(securityOn);
    while (!failure && !(aliceSecureOn && bobSecureOn)) {
        securityOnCv.wait(secure);
    }
    // time to complete internal ZRTP security handling before stopping
    std::this_thread::sleep_for(std::chrono::milliseconds(20));

    aliceStopThread();
    bobStopThread();

    ASSERT_EQ(0, aliceTimers);
    ASSERT_EQ(0, bobTimers);

    ASSERT_EQ(aliceCipher, bobCipher);
    ASSERT_EQ(aliceSas, bobSas);
}<|MERGE_RESOLUTION|>--- conflicted
+++ resolved
@@ -52,7 +52,7 @@
 
     void SetUp() override {
         // code here will execute just before the test ensues
-        LOGGER_INSTANCE setLogLevel(INFO);
+        LOGGER_INSTANCE setLogLevel(WARNING);
         aliceId = "Alice";
         bobId = "Bob";
     }
@@ -628,7 +628,8 @@
             .WillByDefault([](GnuZrtpCodes::MessageSeverity severity, int32_t subCode) { LOGGER(DEBUGGING, "SendInfo Bob  : ", severity, ", code: ", subCode) });
 
     // We don't expect failures during the ZRTP protocol
-<<<<<<< HEAD
+    EXPECT_CALL(*aliceCb, zrtpNegotiationFailed(_, _)).Times(0);
+    EXPECT_CALL(*bobCb, zrtpNegotiationFailed(_, _)).Times(0);
     ON_CALL(aliceCb, zrtpNegotiationFailed)
             .WillByDefault([&failure, this](GnuZrtpCodes::MessageSeverity severity, int32_t subCode) {
                 LOGGER(ERROR_LOG, "zrtpNegotiationFailed Alice: ", severity, ", code: ", subCode)
@@ -651,10 +652,6 @@
 
     EXPECT_CALL(aliceCb, zrtpNegotiationFailed(_, _)).Times(0);
     EXPECT_CALL(bobCb, zrtpNegotiationFailed(_, _)).Times(0);
-=======
-    EXPECT_CALL(*aliceCb, zrtpNegotiationFailed(_, _)).Times(0);
-    EXPECT_CALL(*bobCb, zrtpNegotiationFailed(_, _)).Times(0);
->>>>>>> fe13e09e
 
     EXPECT_CALL(*aliceCb, zrtpNotSuppOther).Times(0);
     EXPECT_CALL(*bobCb, zrtpNotSuppOther).Times(0);
