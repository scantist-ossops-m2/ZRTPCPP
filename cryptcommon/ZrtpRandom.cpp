--- conflicted
+++ resolved
@@ -16,25 +16,16 @@
 
 #include <fcntl.h>
 #include <mutex>
-<<<<<<< HEAD
-=======
 #include <cstring>
->>>>>>> ac2a98a9
 
 #include <cryptcommon/ZrtpRandom.h>
 #include <cryptcommon/aescpp.h>
 #include <zrtp/crypto/sha2.h>
 #include "common/osSpecifics.h"
 
-using namespace std;
-
 static sha512_ctx mainCtx;
 
-<<<<<<< HEAD
-static mutex lockRandom;
-=======
 static std::mutex lockRandom;
->>>>>>> ac2a98a9
 
 static bool initialized = false;
 
@@ -57,7 +48,7 @@
  * per block, until we have produced the desired quantity of data.
  */
 /*----------------------------------------------------------------------------*/
-uint32_t ZrtpRandom::getRandomData(uint8_t* buffer, uint32_t length) {
+int ZrtpRandom::getRandomData(uint8_t* buffer, uint32_t length) {
 
     AESencrypt aesCtx;
     sha512_ctx randCtx2;
@@ -70,14 +61,8 @@
      * Add entropy from system state
      * We will include whatever happens to be in the buffer, it can't hurt
      */
-<<<<<<< HEAD
-    ZrtpRandom::addEntropy(buffer, length);
-
-    lockRandom.lock();
-=======
     lockRandom.lock();
     ZrtpRandom::addEntropy(buffer, length, true);
->>>>>>> ac2a98a9
 
     /* Copy the mainCtx and finalize it into the md buffer */
     memcpy(&randCtx2, &mainCtx, sizeof(sha512_ctx));
@@ -131,12 +116,8 @@
     uint8_t newSeed[64];
     size_t len = getSystemSeed(newSeed, sizeof(newSeed));
 
-<<<<<<< HEAD
-    lockRandom.lock();
-=======
     if (!isLocked) lockRandom.lock();
 
->>>>>>> ac2a98a9
     initialize();
 
     if (buffer && length) {
@@ -146,12 +127,8 @@
         sha512_hash(newSeed, len, &mainCtx);
         length += len;
     }
-<<<<<<< HEAD
-    lockRandom.unlock();
-=======
     if (!isLocked) lockRandom.unlock();
 
->>>>>>> ac2a98a9
     return length;
 }
 
