
MACRO(GENERATE_PACKAGING PACKAGE VERSION EXCLUDE_FILES)

    # The following components are regex's to match anywhere (unless anchored)
    # in absolute path + filename to find files or directories to be excluded
    # from source tarball.
    # The caller may specify additional files to exclude
    SET(CPACK_SOURCE_IGNORE_FILES
            #svn files
            "\\\\.svn/"
            "\\\\.cvsignore$"
            # temporary files
            "\\\\.swp$"
            # backup files
            "~$"
            # eclipse files
            "\\\\.cdtproject$"
            "\\\\.cproject$"
            "\\\\.project$"
            "\\\\.settings/"
            # KDevelop files
            "\\\\.kdev4/"
            "\\\\.kdev4$"
            "\\\\.kdev4_include_paths$"
            # CLion ide files
            "\\\\.idea/"
            # others
            "\\\\.#"
            "/#"
            "/build*"
            "/cmake-build-*"
            "/helper/"
            "/docLocal/"
            "/autom4te\\\\.cache/"
            "/_build/"
            "/doc/html/"
            "/\\\\.git/"
            # used before
            "/CVS/"
            "/\\\\.libs/"
            "/\\\\.deps/"
            "\\\\.o$"
            "\\\\.lo$"
            "\\\\.la$"
            "\\\\.sh$"
            "Makefile\\\\.in$"
            "\\\\.directory$"
            "\\\\._.DS_Store$"
            "\\\\.DS_Store$"
            "\\\\._buildmac$"
            ${EXCLUDE_FILES})

    SET(CPACK_PACKAGE_VENDOR "Werner Dittmann")
    #SET(CPACK_PACKAGE_DESCRIPTION_FILE "${CMAKE_CURRENT_SOURCE_DIR}/ReadMe.txt")
    #SET(CPACK_RESOURCE_FILE_LICENSE "${CMAKE_CURRENT_SOURCE_DIR}/Copyright.txt")
    #SET(CPACK_PACKAGE_VERSION_MAJOR ${version_major})
    #SET(CPACK_PACKAGE_VERSION_MINOR ${version_minor})
    #SET(CPACK_PACKAGE_VERSION_PATCH ${version_patch})
    SET(CPACK_GENERATOR "TBZ2")
    SET(CPACK_SOURCE_GENERATOR "TBZ2")
    SET(CPACK_SOURCE_PACKAGE_FILE_NAME "${PACKAGE}-${VERSION}")
    INCLUDE(CPack)

    #  SPECFILE()

<<<<<<< HEAD
    ADD_CUSTOM_TARGET(gitcheck
            COMMAND cd $(CMAKE_SOURCE_DIR) && test -z \"`git status -uno --porcelain`\")
=======
  ADD_CUSTOM_TARGET(svncheck
    COMMAND cd ${CMAKE_SOURCE_DIR} && LC_ALL=C git status | grep -q "nothing to commit .working directory clean.")
>>>>>>> ac2a98a9

    SET(AUTOBUILD_COMMAND
            COMMAND ${CMAKE_COMMAND} -E remove ${CMAKE_BINARY_DIR}/*.tar.bz2
            COMMAND ${CMAKE_MAKE_PROGRAM} package_source
            )

    ADD_CUSTOM_TARGET(srcpackage_local
            ${AUTOBUILD_COMMAND})

    ADD_CUSTOM_TARGET(srcpackage
            COMMAND ${CMAKE_MAKE_PROGRAM} gitcheck
            ${AUTOBUILD_COMMAND})

ENDMACRO(GENERATE_PACKAGING)<|MERGE_RESOLUTION|>--- conflicted
+++ resolved
@@ -63,13 +63,8 @@
 
     #  SPECFILE()
 
-<<<<<<< HEAD
     ADD_CUSTOM_TARGET(gitcheck
-            COMMAND cd $(CMAKE_SOURCE_DIR) && test -z \"`git status -uno --porcelain`\")
-=======
-  ADD_CUSTOM_TARGET(svncheck
-    COMMAND cd ${CMAKE_SOURCE_DIR} && LC_ALL=C git status | grep -q "nothing to commit .working directory clean.")
->>>>>>> ac2a98a9
+            COMMAND cd ${CMAKE_SOURCE_DIR} && test -z \"`git status -uno --porcelain`\")
 
     SET(AUTOBUILD_COMMAND
             COMMAND ${CMAKE_COMMAND} -E remove ${CMAKE_BINARY_DIR}/*.tar.bz2
